"""
This is an example of a Custom QueryExpectation.
For detailed information on QueryExpectations, please see:
    https://docs.greatexpectations.io/docs/guides/expectations/creating_custom_expectations/how_to_create_custom_query_expectations
"""

from typing import Optional, Union

from great_expectations.core.expectation_configuration import ExpectationConfiguration
from great_expectations.core.util import convert_to_json_serializable
from great_expectations.exceptions.exceptions import (
    InvalidExpectationConfigurationError,
)
from great_expectations.execution_engine import ExecutionEngine
from great_expectations.expectations.expectation import (
    ExpectationValidationResult,
    QueryExpectation,
)


# <snippet>
class ExpectQueriedColumnValueFrequencyToMeetThreshold(QueryExpectation):
    # </snippet>
    # <snippet>
    """Expect the frequency of occurrences of a specified value in a queried column to be at least <threshold> percent of values in that column."""
    # </snippet>
    # <snippet>
    metric_dependencies = ("query.column",)
    # </snippet>
    # <snippet>
    query = """
            SELECT {col},
            CAST(COUNT({col}) AS float) / (SELECT COUNT({col}) FROM {active_batch})
            FROM {active_batch}
            GROUP BY {col}
            """
    # </snippet>
    # <snippet>
    success_keys = (
        "column",
        "value",
        "threshold",
        "query",
    )
    # </snippet>

    domain_keys = ("batch_id", "row_condition", "condition_parser")

    default_kwarg_values = {
        "result_format": "BASIC",
        "include_config": True,
        "catch_exceptions": False,
        "meta": None,
        "column": None,
        "value": None,
        "threshold": 1,
        "query": query,
    }

    def validate_configuration(
        self, configuration: Optional[ExpectationConfiguration] = None
    ) -> None:
        super().validate_configuration(configuration)
        value = configuration["kwargs"].get("value")
        threshold = configuration["kwargs"].get("threshold")

        try:
            assert value is not None, "'value' must be specified"
            assert (isinstance(threshold, (int, float)) and 0 < threshold <= 1) or (
                isinstance(threshold, list)
                and all(isinstance(x, (int, float)) for x in threshold)
                and all([0 < x <= 1 for x in threshold])
                and 0 < sum(threshold) <= 1
            ), "'threshold' must be 1, a float between 0 and 1, or a list of floats whose sum is between 0 and 1"
            if isinstance(threshold, list):
                assert isinstance(value, list) and len(value) == len(
                    threshold
                ), "'value' and 'threshold' must contain the same number of arguments"
        except AssertionError as e:
            raise InvalidExpectationConfigurationError(str(e))

    # <snippet name="expect_queried_column_value_frequency_to_meet_threshold.py _validate function">
    # <snippet name="expect_queried_column_value_frequency_to_meet_threshold.py _validate function signature">
    def _validate(
        self,
        configuration: ExpectationConfiguration,
        metrics: dict,
        runtime_configuration: dict = None,
        execution_engine: ExecutionEngine = None,
    ) -> Union[ExpectationValidationResult, dict]:
        # </snippet>
        metrics = convert_to_json_serializable(data=metrics)
        query_result = metrics.get("query.column")
<<<<<<< HEAD
        query_result_list = []
        for element in query_result:
            query_result_list.append(element.values())

        query_result = dict(query_result_list)
=======
        query_result = dict([element.values() for element in query_result])
>>>>>>> fdabee8d

        value = configuration["kwargs"].get("value")
        threshold = configuration["kwargs"].get("threshold")

        if isinstance(value, list):
            success = all(
                query_result[value[i]] >= threshold[i] for i in range(len(value))
            )

            return {
                "success": success,
                "result": {
                    "observed_value": [
                        query_result[value[i]] for i in range(len(value))
                    ]
                },
            }

        success = query_result[value] >= threshold

        return {
            "success": success,
            "result": {"observed_value": query_result[value]},
        }
        # </snippet>

    # <snippet name="expect_queried_column_value_frequency_to_meet_threshold.py examples">
    examples = [
        {
            "data": [
                {
                    "dataset_name": "test",
                    "data": {
                        "col1": [1, 2, 2, 3, 4],
                        "col2": ["a", "a", "b", "b", "a"],
                    },
                },
            ],
            "tests": [
                {
                    "title": "basic_positive_test",
                    "exact_match_out": False,
                    "include_in_gallery": True,
                    "in": {
                        "column": "col2",
                        "value": "a",
                        "threshold": 0.6,
                    },
                    "out": {"success": True},
                    "only_for": ["sqlite", "spark"],
                },
                {
                    "title": "basic_negative_test",
                    "exact_match_out": False,
                    "include_in_gallery": True,
                    "in": {
                        "column": "col1",
                        "value": 2,
                        "threshold": 1,
                    },
                    "out": {"success": False},
                    "only_for": ["sqlite", "spark"],
                },
                {
                    "title": "multi_value_positive_test",
                    "exact_match_out": False,
                    "include_in_gallery": True,
                    "in": {
                        "column": "col2",
                        "value": ["a", "b"],
                        "threshold": [0.6, 0.4],
                    },
                    "out": {"success": True},
                    "only_for": ["sqlite", "spark"],
                },
                {
                    "title": "multi_value_positive_test_static_data_asset",
                    "exact_match_out": False,
                    "include_in_gallery": True,
                    "in": {
                        "column": "col2",
                        "value": ["a", "b"],
                        "threshold": [0.6, 0.4],
                        "query": """
                                 SELECT {col},
                                 CAST(COUNT({col}) AS float) / (SELECT COUNT({col}) FROM test)
                                 FROM test
                                 GROUP BY {col}
                                 """,
                    },
                    "out": {"success": True},
                    "only_for": ["sqlite"],
                },
                {
                    "title": "multi_value_positive_test_row_condition",
                    "exact_match_out": False,
                    "include_in_gallery": True,
                    "in": {
                        "column": "col2",
                        "value": ["a", "b"],
                        "threshold": [0.6, 0.4],
                        "row_condition": 'col("col1")==2',
                        "condition_parser": "great_expectations__experimental__",
                    },
                    "out": {"success": False},
                    "only_for": ["sqlite", "spark"],
                },
            ],
        },
    ]
    # </snippet>
    # <snippet name="expect_queried_column_value_frequency_to_meet_threshold.py library_metadata">
    # This dictionary contains metadata for display in the public gallery
    library_metadata = {
        "tags": ["query-based"],
        "contributors": ["@joegargery"],
    }
    # </snippet>


if __name__ == "__main__":
    # <snippet name="expect_queried_column_value_frequency_to_meet_threshold.py print_diagnostic_checklist()">
    ExpectQueriedColumnValueFrequencyToMeetThreshold().print_diagnostic_checklist()
    # </snippet>

# Note to users: code below this line is only for integration testing -- ignore!

diagnostics = ExpectQueriedColumnValueFrequencyToMeetThreshold().run_diagnostics()

for check in diagnostics["tests"]:
    assert check["test_passed"] is True
    assert check["error_diagnostics"] is None

for check in diagnostics["errors"]:
    assert check is None

for check in diagnostics["maturity_checklist"]["experimental"]:
    if check["message"] == "Passes all linting checks":
        continue
    assert check["passed"] is True<|MERGE_RESOLUTION|>--- conflicted
+++ resolved
@@ -91,15 +91,7 @@
         # </snippet>
         metrics = convert_to_json_serializable(data=metrics)
         query_result = metrics.get("query.column")
-<<<<<<< HEAD
-        query_result_list = []
-        for element in query_result:
-            query_result_list.append(element.values())
-
-        query_result = dict(query_result_list)
-=======
         query_result = dict([element.values() for element in query_result])
->>>>>>> fdabee8d
 
         value = configuration["kwargs"].get("value")
         threshold = configuration["kwargs"].get("threshold")
