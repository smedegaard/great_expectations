--- conflicted
+++ resolved
@@ -364,19 +364,19 @@
                                     )
                                 )
                                 or (
-<<<<<<< HEAD
                                     "polars" in suppress_test_for
                                     and validator_with_data
                                     and isinstance(
                                         validator_with_data.active_batch_data,
                                         PolarsBatchData,
-=======
+                                    )
+                                )
+                                or (
                                     "pandas_v3_api" in suppress_test_for
                                     and validator_with_data
                                     and isinstance(
                                         validator_with_data.active_batch_data,
                                         PandasBatchData,
->>>>>>> 5ccdd0fb
                                     )
                                 )
                                 or (
