--- conflicted
+++ resolved
@@ -202,10 +202,6 @@
     dumped: str = from_json_gx_config.json(indent=2)
     print(f"  Dumped JSON ->\n\n{dumped}\n")
 
-<<<<<<< HEAD
-    assert "year" in dumped
-    assert "-month" in dumped
-=======
     expected_sorter_strings: List[str] = PG_COMPLEX_CONFIG_DICT["datasources"][
         "my_pg_ds"
     ]["assets"]["with_dslish_sorters"]["order_by"]
@@ -214,5 +210,4 @@
     assert '{"metadata_key":' not in dumped
 
     for sorter_str in expected_sorter_strings:
-        assert sorter_str in dumped, f"`{sorter_str}` not found in dumped json"
->>>>>>> 9a0b66e9
+        assert sorter_str in dumped, f"`{sorter_str}` not found in dumped json"