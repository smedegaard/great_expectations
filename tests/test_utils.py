import logging
import os
import uuid
import warnings
from contextlib import contextmanager
from dataclasses import dataclass
from pathlib import Path
from typing import Any, Generator, List, Optional, Set, Tuple, Union, cast

import numpy as np
import pandas as pd
import pytest

import great_expectations.exceptions as gx_exceptions
from great_expectations.alias_types import PathStr
from great_expectations.compatibility import sqlalchemy
from great_expectations.compatibility.sqlalchemy import Engine
from great_expectations.compatibility.sqlalchemy import (
    sqlalchemy as sa,
)
from great_expectations.compatibility.sqlalchemy_compatibility_wrappers import (
    add_dataframe_to_db,
)
from great_expectations.core.yaml_handler import YAMLHandler
from great_expectations.data_context.store import (
    CheckpointStore,
    ConfigurationStore,
    ProfilerStore,
    Store,
    StoreBackend,
)
from great_expectations.data_context.types.base import BaseYamlConfig, CheckpointConfig
from great_expectations.data_context.types.resource_identifiers import (
    ConfigurationIdentifier,
)
from great_expectations.data_context.util import instantiate_class_from_config
from great_expectations.execution_engine import SqlAlchemyExecutionEngine

logger = logging.getLogger(__name__)
yaml_handler = YAMLHandler()

SQLAlchemyError = sqlalchemy.SQLAlchemyError


# Taken from the following stackoverflow:
# https://stackoverflow.com/questions/23549419/assert-that-two-dictionaries-are-almost-equal
# noinspection PyPep8Naming
def assertDeepAlmostEqual(expected, actual, *args, **kwargs):
    """
    Assert that two complex structures have almost equal contents.

    Compares lists, dicts and tuples recursively. Checks numeric values
    using pyteset.approx and checks all other values with an assertion equality statement
    Accepts additional positional and keyword arguments and pass those
    intact to pytest.approx() (that's how you specify comparison
    precision).

    """
    is_root = "__trace" not in kwargs
    trace = kwargs.pop("__trace", "ROOT")
    try:
        # if isinstance(expected, (int, float, long, complex)):
        if isinstance(expected, (int, float, complex)):
            assert expected == pytest.approx(actual, *args, **kwargs)
        elif isinstance(expected, (list, tuple, np.ndarray)):
            assert len(expected) == len(actual)
            for index in range(len(expected)):
                v1, v2 = expected[index], actual[index]
                assertDeepAlmostEqual(
                    v1,
                    v2,
                    __trace=repr(index),
                    *args,  # noqa: B026 # expected
                    **kwargs,
                )
        elif isinstance(expected, dict):
            assert set(expected) == set(actual)
            for key in expected:
                assertDeepAlmostEqual(
                    expected[key],
                    actual[key],
                    __trace=repr(key),
                    *args,  # noqa: B026 # expected
                    **kwargs,
                )
        else:
            assert expected == actual
    except AssertionError as exc:
        exc.__dict__.setdefault("traces", []).append(trace)
        if is_root:
            trace = " -> ".join(reversed(exc.traces))
            exc = AssertionError(f"{str(exc)}\nTRACE: {trace}")
        raise exc


def safe_remove(path):
    if path is not None:
        try:
            os.remove(path)  # noqa: PTH107
        except OSError as e:
            print(e)


def create_files_in_directory(
    directory: str, file_name_list: List[str], file_content_fn=lambda: "x,y\n1,2\n2,3"
):
    subdirectories = []
    for file_name in file_name_list:
        splits = file_name.split("/")
        for i in range(1, len(splits)):
            subdirectories.append(os.path.join(*splits[:i]))  # noqa: PTH118
    subdirectories = set(subdirectories)

    for subdirectory in subdirectories:
        os.makedirs(  # noqa: PTH103
            os.path.join(directory, subdirectory), exist_ok=True  # noqa: PTH118
        )

    for file_name in file_name_list:
        file_path = os.path.join(directory, file_name)  # noqa: PTH118
        with open(file_path, "w") as f_:
            f_.write(file_content_fn())


def validate_uuid4(uuid_string: str) -> bool:
    """
    Validate that a UUID string is in fact a valid uuid4.
    Happily, the uuid module does the actual checking for us.
    It is vital that the 'version' kwarg be passed
    to the UUID() call, otherwise any 32-character
    hex string is considered valid.
    From https://gist.github.com/ShawnMilo/7777304

    Args:
        uuid_string: string to check whether it is a valid UUID or not

    Returns:
        True if uuid_string is a valid UUID or False if not
    """
    try:
        val = uuid.UUID(uuid_string, version=4)
    except ValueError:
        # If it's a value error, then the string
        # is not a valid hex code for a UUID.
        return False

    # If the uuid_string is a valid hex code,
    # but an invalid uuid4,
    # the UUID.__init__ will convert it to a
    # valid uuid4. This is bad for validation purposes.

    return val.hex == uuid_string.replace("-", "")


<<<<<<< HEAD
def get_sqlite_temp_table_names(execution_engine: SqlAlchemyExecutionEngine):

=======
def get_sqlite_temp_table_names(execution_engine):
>>>>>>> 0b3a445b
    statement = sa.text("SELECT name FROM sqlite_temp_master")

    rows = execution_engine.execute_query(statement).fetchall()
    return {row[0] for row in rows}


<<<<<<< HEAD
def get_sqlite_table_names(execution_engine: SqlAlchemyExecutionEngine):

=======
def get_sqlite_table_names(execution_engine):
>>>>>>> 0b3a445b
    statement = sa.text("SELECT name FROM sqlite_master")

    rows = execution_engine.execute_query(statement).fetchall()

    return {row[0] for row in rows}


def get_sqlite_temp_table_names_from_engine(engine: Engine):

    statement = sa.text("SELECT name FROM sqlite_temp_master")

    with engine.connect() as connection:
        rows = connection.execute(statement).fetchall()
    return {row[0] for row in rows}


def build_tuple_filesystem_store_backend(
    base_directory: str,
    *,
    module_name: str = "great_expectations.data_context.store",
    class_name: str = "TupleFilesystemStoreBackend",
    **kwargs,
) -> StoreBackend:
    logger.debug(
        f"""Starting data_context/store/util.py#build_tuple_filesystem_store_backend using base_directory:
"{base_directory}"""
    )
    store_backend_config: dict = {
        "module_name": module_name,
        "class_name": class_name,
        "base_directory": base_directory,
    }
    store_backend_config.update(**kwargs)
    return Store.build_store_from_config(
        store_config=store_backend_config,
        module_name=module_name,
        runtime_environment=None,
    )


def build_checkpoint_store_using_filesystem(
    store_name: str,
    base_directory: str,
    overwrite_existing: bool = False,
) -> CheckpointStore:
    store_config: dict = {"base_directory": base_directory}
    store_backend_obj: StoreBackend = build_tuple_filesystem_store_backend(
        **store_config
    )
    return build_checkpoint_store_using_store_backend(
        store_name=store_name,
        store_backend=store_backend_obj,
        overwrite_existing=overwrite_existing,
    )


def build_profiler_store_using_store_backend(
    store_name: str,
    store_backend: Union[StoreBackend, dict],
    overwrite_existing: bool = False,
) -> ProfilerStore:
    return cast(
        ProfilerStore,
        build_configuration_store(
            class_name="ProfilerStore",
            module_name="great_expectations.data_context.store",
            store_name=store_name,
            store_backend=store_backend,
            overwrite_existing=overwrite_existing,
        ),
    )


def build_profiler_store_using_filesystem(
    store_name: str,
    base_directory: str,
    overwrite_existing: bool = False,
) -> ProfilerStore:
    store_config: dict = {"base_directory": base_directory}
    store_backend_obj: StoreBackend = build_tuple_filesystem_store_backend(
        **store_config
    )
    store = build_profiler_store_using_store_backend(
        store_name=store_name,
        store_backend=store_backend_obj,
        overwrite_existing=overwrite_existing,
    )
    return store


def save_config_to_filesystem(
    configuration_store_class_name: str,
    configuration_store_module_name: str,
    store_name: str,
    base_directory: str,
    configuration_key: str,
    configuration: BaseYamlConfig,
):
    store_config: dict = {"base_directory": base_directory}
    store_backend_obj: StoreBackend = build_tuple_filesystem_store_backend(
        **store_config
    )
    save_config_to_store_backend(
        class_name=configuration_store_class_name,
        module_name=configuration_store_module_name,
        store_name=store_name,
        store_backend=store_backend_obj,
        configuration_key=configuration_key,
        configuration=configuration,
    )


def load_config_from_filesystem(
    configuration_store_class_name: str,
    configuration_store_module_name: str,
    store_name: str,
    base_directory: str,
    configuration_key: str,
) -> BaseYamlConfig:
    store_config: dict = {"base_directory": base_directory}
    store_backend_obj: StoreBackend = build_tuple_filesystem_store_backend(
        **store_config
    )
    return load_config_from_store_backend(
        class_name=configuration_store_class_name,
        module_name=configuration_store_module_name,
        store_name=store_name,
        store_backend=store_backend_obj,
        configuration_key=configuration_key,
    )


def build_configuration_store(
    class_name: str,
    store_name: str,
    store_backend: Union[StoreBackend, dict],
    *,
    module_name: str = "great_expectations.data_context.store",
    overwrite_existing: bool = False,
    **kwargs,
) -> ConfigurationStore:
    logger.debug(
        f"Starting data_context/store/util.py#build_configuration_store for store_name {store_name}"
    )

    if store_backend is not None and isinstance(store_backend, StoreBackend):
        store_backend = store_backend.config
    elif not isinstance(store_backend, dict):
        raise gx_exceptions.DataContextError(
            "Invalid configuration: A store_backend needs to be a dictionary or inherit from the StoreBackend class."
        )

    store_backend.update(**kwargs)

    store_config: dict = {
        "store_name": store_name,
        "module_name": module_name,
        "class_name": class_name,
        "overwrite_existing": overwrite_existing,
        "store_backend": store_backend,
    }
    configuration_store: ConfigurationStore = Store.build_store_from_config(  # type: ignore[assignment]
        store_config=store_config,
        module_name=module_name,
        runtime_environment=None,
    )
    return configuration_store


def delete_config_from_store_backend(
    class_name: str,
    module_name: str,
    store_name: str,
    store_backend: Union[StoreBackend, dict],
    configuration_key: str,
) -> None:
    config_store: ConfigurationStore = build_configuration_store(
        class_name=class_name,
        module_name=module_name,
        store_name=store_name,
        store_backend=store_backend,
        overwrite_existing=True,
    )
    key = ConfigurationIdentifier(
        configuration_key=configuration_key,
    )
    config_store.remove_key(key=key)


def load_checkpoint_config_from_store_backend(
    store_name: str,
    store_backend: Union[StoreBackend, dict],
    checkpoint_name: str,
) -> CheckpointConfig:
    config_store: CheckpointStore = build_checkpoint_store_using_store_backend(
        store_name=store_name,
        store_backend=store_backend,
    )
    key = ConfigurationIdentifier(
        configuration_key=checkpoint_name,
    )
    try:
        return config_store.get(key=key)  # type: ignore[return-value]
    except gx_exceptions.InvalidBaseYamlConfigError as exc:
        logger.error(exc.messages)
        raise gx_exceptions.InvalidCheckpointConfigError(
            "Error while processing DataContextConfig.", exc
        )


def delete_checkpoint_config_from_store_backend(
    store_name: str,
    store_backend: Union[StoreBackend, dict],
    checkpoint_name: str,
) -> None:
    config_store: CheckpointStore = build_checkpoint_store_using_store_backend(
        store_name=store_name,
        store_backend=store_backend,
    )
    key = ConfigurationIdentifier(
        configuration_key=checkpoint_name,
    )
    config_store.remove_key(key=key)


def build_checkpoint_store_using_store_backend(
    store_name: str,
    store_backend: Union[StoreBackend, dict],
    overwrite_existing: bool = False,
) -> CheckpointStore:
    return cast(
        CheckpointStore,
        build_configuration_store(
            class_name="CheckpointStore",
            module_name="great_expectations.data_context.store",
            store_name=store_name,
            store_backend=store_backend,
            overwrite_existing=overwrite_existing,
        ),
    )


def save_config_to_store_backend(
    class_name: str,
    module_name: str,
    store_name: str,
    store_backend: Union[StoreBackend, dict],
    configuration_key: str,
    configuration: BaseYamlConfig,
) -> None:
    config_store: ConfigurationStore = build_configuration_store(
        class_name=class_name,
        module_name=module_name,
        store_name=store_name,
        store_backend=store_backend,
        overwrite_existing=True,
    )
    key = ConfigurationIdentifier(
        configuration_key=configuration_key,
    )
    config_store.set(key=key, value=configuration)


def load_config_from_store_backend(
    class_name: str,
    module_name: str,
    store_name: str,
    store_backend: Union[StoreBackend, dict],
    configuration_key: str,
) -> BaseYamlConfig:
    config_store: ConfigurationStore = build_configuration_store(
        class_name=class_name,
        module_name=module_name,
        store_name=store_name,
        store_backend=store_backend,
        overwrite_existing=False,
    )
    key = ConfigurationIdentifier(
        configuration_key=configuration_key,
    )
    return config_store.get(key=key)  # type: ignore[return-value]


def delete_config_from_filesystem(
    configuration_store_class_name: str,
    configuration_store_module_name: str,
    store_name: str,
    base_directory: str,
    configuration_key: str,
):
    store_config: dict = {"base_directory": base_directory}
    store_backend_obj: StoreBackend = build_tuple_filesystem_store_backend(
        **store_config
    )
    delete_config_from_store_backend(
        class_name=configuration_store_class_name,
        module_name=configuration_store_module_name,
        store_name=store_name,
        store_backend=store_backend_obj,
        configuration_key=configuration_key,
    )


# noinspection PyPep8Naming
def get_snowflake_connection_url() -> str:
    """Get snowflake connection url from environment variables.

    Returns:
        String of the snowflake connection URL.
    """
    sfUser = os.environ.get("SNOWFLAKE_USER")
    sfPswd = os.environ.get("SNOWFLAKE_PW")
    sfAccount = os.environ.get("SNOWFLAKE_ACCOUNT")
    sfDatabase = os.environ.get("SNOWFLAKE_DATABASE")
    sfSchema = os.environ.get("SNOWFLAKE_SCHEMA")
    sfWarehouse = os.environ.get("SNOWFLAKE_WAREHOUSE")
    sfRole = os.environ.get("SNOWFLAKE_ROLE") or "PUBLIC"

    return f"snowflake://{sfUser}:{sfPswd}@{sfAccount}/{sfDatabase}/{sfSchema}?warehouse={sfWarehouse}&role={sfRole}"


def get_redshift_connection_url() -> str:
    """Get Amazon Redshift connection url from environment variables.

    Returns:
        String of the Amazon Redshift connection URL.
    """
    host = os.environ.get("REDSHIFT_HOST")
    port = os.environ.get("REDSHIFT_PORT")
    user = os.environ.get("REDSHIFT_USERNAME")
    pswd = os.environ.get("REDSHIFT_PASSWORD")
    db = os.environ.get("REDSHIFT_DATABASE")
    ssl = os.environ.get("REDSHIFT_SSLMODE")

    return f"redshift+psycopg2://{user}:{pswd}@{host}:{port}/{db}?sslmode={ssl}"


def get_bigquery_table_prefix() -> str:
    """Get table_prefix that will be used by the BigQuery client in loading a BigQuery table from DataFrame.

    Reference link
        https://cloud.google.com/bigquery/docs/samples/bigquery-load-table-dataframe

    Returns:
        String of table prefix, which is the gcp_project and dataset concatenated by a "."
    """
    gcp_project = os.environ.get("GE_TEST_GCP_PROJECT")
    if not gcp_project:
        raise ValueError(
            "Environment Variable GE_TEST_GCP_PROJECT is required to run BigQuery integration tests"
        )
    bigquery_dataset = os.environ.get("GE_TEST_BIGQUERY_DATASET", "test_ci")
    return f"""{gcp_project}.{bigquery_dataset}"""


def get_bigquery_connection_url() -> str:
    """Get bigquery connection url from environment variables.

    Note: dataset defaults to "demo" if not set.

    Returns:
        String of the bigquery connection url.
    """
    gcp_project = os.environ.get("GE_TEST_GCP_PROJECT")
    if not gcp_project:
        raise ValueError(
            "Environment Variable GE_TEST_GCP_PROJECT is required to run BigQuery integration tests"
        )
    bigquery_dataset = os.environ.get("GE_TEST_BIGQUERY_DATASET", "demo")

    return f"bigquery://{gcp_project}/{bigquery_dataset}"


@dataclass
class LoadedTable:
    """Output of loading a table via load_data_into_test_database."""

    table_name: str
    inserted_dataframe: pd.DataFrame


def load_and_concatenate_csvs(
    csv_paths: List[str],
    load_full_dataset: bool = False,
    convert_column_names_to_datetime: Optional[List[str]] = None,
) -> pd.DataFrame:
    """Utility method that is used in loading test data into a pandas dataframe.

    It includes several parameters used to describe the output data.

    Args:
        csv_paths: list of paths of csvs to write, can be a single path. These should all be the same shape.
        load_full_dataset: if False, load only the first 10 rows.
        convert_column_names_to_datetime: List of column names to convert to datetime before writing to db.

    Returns:
        A pandas dataframe concatenating data loaded from all csvs.
    """

    if convert_column_names_to_datetime is None:
        convert_column_names_to_datetime = []

    import pandas as pd

    dfs: List[pd.DataFrame] = []
    for csv_path in csv_paths:
        df = pd.read_csv(csv_path)
        convert_string_columns_to_datetime(
            df=df, column_names_to_convert=convert_column_names_to_datetime
        )
        if not load_full_dataset:
            # Improving test performance by only loading the first 10 rows of our test data into the db
            df = df.head(10)

        dfs.append(df)

    all_dfs_concatenated: pd.DataFrame = pd.concat(dfs)

    return all_dfs_concatenated


def convert_string_columns_to_datetime(
    df: pd.DataFrame, column_names_to_convert: Optional[List[str]] = None
) -> None:
    """
    Converts specified columns (e.g., "pickup_datetime" and "dropoff_datetime") to datetime column type.
    Side-effect: Passed DataFrame is modified (in-place).
    """
    if column_names_to_convert is None:
        column_names_to_convert = []

    column_name_to_convert: str
    for column_name_to_convert in column_names_to_convert:
        df[column_name_to_convert] = pd.to_datetime(df[column_name_to_convert])


def load_data_into_test_database(
    table_name: str,
    connection_string: str,
    schema_name: Optional[str] = None,
    csv_path: Optional[str] = None,
    csv_paths: Optional[List[str]] = None,
    load_full_dataset: bool = False,
    convert_colnames_to_datetime: Optional[List[str]] = None,
    random_table_suffix: bool = False,
    to_sql_method: Optional[str] = None,
    drop_existing_table: bool = True,
) -> LoadedTable:
    """Utility method that is used in loading test data into databases that can be accessed through SqlAlchemy.

    This includes local Dockerized DBs like postgres, but also cloud-dbs like BigQuery and Redshift.

    Args:
        table_name: name of the table to write to.
        connection_string: used to connect to the database.
        schema_name: optional name of schema
        csv_path: path of a single csv to write.
        csv_paths: list of paths of csvs to write.
        load_full_dataset: if False, load only the first 10 rows.
        convert_colnames_to_datetime: List of column names to convert to datetime before writing to db.
        random_table_suffix: If true, add 8 random characters to the table suffix and remove other tables with the
            same prefix.
        to_sql_method: Method to pass to method param of pd.to_sql()
        drop_existing_table: boolean value. If set to false, will append to existing table
    Returns:
        LoadedTable which for convenience, contains the pandas dataframe that was used to load the data.
    """
    if csv_path and csv_paths:
        csv_paths.append(csv_path)
    elif csv_path and not csv_paths:
        csv_paths = [csv_path]

    all_dfs_concatenated: pd.DataFrame = load_and_concatenate_csvs(
        csv_paths, load_full_dataset, convert_colnames_to_datetime
    )

    if random_table_suffix:
        table_name: str = f"{table_name}_{str(uuid.uuid4())[:8]}"

    return_value: LoadedTable = LoadedTable(
        table_name=table_name, inserted_dataframe=all_dfs_concatenated
    )
    connection = None
    if sa:
        engine = sa.create_engine(connection_string)
    else:
        logger.debug(
            "Attempting to load data in to tests SqlAlchemy database, but unable to load SqlAlchemy context; "
            "install optional sqlalchemy dependency for support."
        )
        return return_value
    if engine.dialect.name.lower() == "bigquery":
        # bigquery is handled in a special way
        load_data_into_test_bigquery_database_with_bigquery_client(
            dataframe=all_dfs_concatenated, table_name=table_name
        )
        return return_value
    elif engine.dialect.name.lower() == "awsathena":
        try:
            connection = engine.connect()
            load_dataframe_into_test_athena_database_as_table(
                df=all_dfs_concatenated,
                table_name=table_name,
                connection=connection,
            )
            return return_value
        except SQLAlchemyError:
            error_message: str = """Docs integration tests encountered an error while loading test-data into test-database."""
            logger.error(error_message)
            raise gx_exceptions.DatabaseConnectionError(error_message)
            # Normally we would call `raise` to re-raise the SqlAlchemyError but we don't to make sure that
            # sensitive information does not make it into our CI logs.
        finally:
            connection.close()
            engine.dispose()
    else:
        try:
            if drop_existing_table:
                print(f"Dropping table {table_name}")
                with engine.begin() as connection:
                    connection.execute(sa.text(f"DROP TABLE IF EXISTS {table_name}"))
                print(f"Creating table {table_name} and adding data from {csv_paths}")
            else:
                print(
                    f"Adding to existing table {table_name} and adding data from {csv_paths}"
                )

            add_dataframe_to_db(
                df=all_dfs_concatenated,
                name=table_name,
                con=engine,
                schema=schema_name,
                index=False,
                if_exists="append",
                method=to_sql_method,
            )
            return return_value
        except SQLAlchemyError:
            error_message: str = """Docs integration tests encountered an error while loading test-data into test-database."""
            logger.error(error_message)
            raise gx_exceptions.DatabaseConnectionError(error_message)
            # Normally we would call `raise` to re-raise the SqlAlchemyError but we don't to make sure that
            # sensitive information does not make it into our CI logs.
        finally:
            if connection:
                connection.close()
            if engine:
                engine.dispose()


def load_data_into_test_bigquery_database_with_bigquery_client(
    dataframe: pd.DataFrame, table_name: str
) -> None:
    """
    Loads dataframe into bigquery table using BigQuery client. Follows pattern specified in the GCP documentation here:
        - https://cloud.google.com/bigquery/docs/samples/bigquery-load-table-dataframe
    Args:
        dataframe (pd.DataFrame): DataFrame to load
        table_name (str): table to load DataFrame to. Prefix containing project and dataset are loaded
                        by helper function.
    """
    prefix: str = get_bigquery_table_prefix()
    table_id: str = f"""{prefix}.{table_name}"""
    from google.cloud import bigquery

    gcp_project: Optional[str] = os.environ.get("GE_TEST_GCP_PROJECT")
    if not gcp_project:
        raise ValueError(
            "Environment Variable GE_TEST_GCP_PROJECT is required to run BigQuery integration tests"
        )
    client: bigquery.Client = bigquery.Client(project=gcp_project)
    job: bigquery.LoadJob = client.load_table_from_dataframe(
        dataframe, table_id
    )  # Make an API request.
    job.result()  # Wait for the job to complete


def load_dataframe_into_test_athena_database_as_table(
    df: pd.DataFrame,
    table_name: str,
    connection,
    data_location_bucket: Optional[str] = None,
    data_location: Optional[str] = None,
) -> None:
    """

    Args:
        df: dataframe containing data.
        table_name: name of table to write.
        connection: connection to database.
        data_location_bucket: name of bucket where data is located.
        data_location: path to data from bucket without leading / e.g.
            "data/stuff/" in path "s3://my-bucket/data/stuff/"

    Returns:
        None
    """

    from pyathena.pandas.util import to_sql

    if not data_location_bucket:
        data_location_bucket = os.getenv("ATHENA_DATA_BUCKET")
    if not data_location:
        data_location = "data/ten_trips_from_each_month/"
    location: str = f"s3://{data_location_bucket}/{data_location}"
    to_sql(
        df=df,
        name=table_name,
        conn=connection,
        location=location,
        if_exists="replace",
    )


def clean_up_tables_with_prefix(connection_string: str, table_prefix: str) -> List[str]:
    """Drop all tables starting with the provided table_prefix.
    Note: Uses private method InferredAssetSqlDataConnector._introspect_db()
    to get the table names to not duplicate code, but should be refactored in the
    future to not use a private method.

    Args:
        connection_string: To connect to the database.
        table_prefix: First characters of the tables you want to remove.

    Returns:
        List of deleted tables.
    """
    execution_engine: SqlAlchemyExecutionEngine = SqlAlchemyExecutionEngine(
        connection_string=connection_string
    )
    data_connector = instantiate_class_from_config(
        config={
            "class_name": "InferredAssetSqlDataConnector",
            "name": "temp_data_connector",
        },
        runtime_environment={
            "execution_engine": execution_engine,
            "datasource_name": "temp_datasource",
        },
        config_defaults={"module_name": "great_expectations.datasource.data_connector"},
    )
    introspection_output = data_connector._introspect_db()

    tables_to_drop: List[str] = []
    tables_dropped: List[str] = []

    for table in introspection_output:
        if table["table_name"].startswith(table_prefix):
            tables_to_drop.append(table["table_name"])

    for table_name in tables_to_drop:
        print(f"Dropping table {table_name}")
        execution_engine.execute_query(sa.text(f"DROP TABLE IF EXISTS {table_name}"))
        tables_dropped.append(table_name)

    tables_skipped: List[str] = list(set(tables_to_drop) - set(tables_dropped))
    if len(tables_skipped) > 0:
        warnings.warn(f"Warning: Tables skipped: {tables_skipped}")

    return tables_dropped


@contextmanager
def set_directory(path: str) -> Generator:
    """Sets the cwd within the context

    Args:
        path: The string representation of the desired path to cd into

    Yields:
        None
    """
    origin = Path().absolute()
    try:
        os.chdir(path)
        yield
    finally:
        os.chdir(origin)


def check_athena_table_count(
    connection_string: str, db_name: str, expected_table_count: int
) -> bool:
    """
    Helper function used by awsathena integration test. Checks whether expected number of tables exist in database
    """
    if sa:
        engine = sa.create_engine(connection_string)
    else:
        logger.debug(
            "Attempting to perform test on AWSAthena database, but unable to load SqlAlchemy context; "
            "install optional sqlalchemy dependency for support."
        )
        return False

    connection = None
    try:
        connection = engine.connect()
        result = connection.execute(sa.text(f"SHOW TABLES in {db_name}")).fetchall()
        return len(result) == expected_table_count
    except SQLAlchemyError:
        error_message: str = """Docs integration tests encountered an error while loading test-data into test-database."""
        logger.error(error_message)
        raise gx_exceptions.DatabaseConnectionError(error_message)
        # Normally we would call `raise` to re-raise the SqlAlchemyError but we don't to make sure that
        # sensitive information does not make it into our CI logs.
    finally:
        connection.close()
        engine.dispose()


def clean_athena_db(connection_string: str, db_name: str, table_to_keep: str) -> None:
    """
    Helper function used by awsathena integration test. Cleans up "temp" tables that were created.
    """
    if sa:
        engine = sa.create_engine(connection_string)
    else:
        logger.debug(
            "Attempting to perform test on AWSAthena database, but unable to load SqlAlchemy context; "
            "install optional sqlalchemy dependency for support."
        )
        return

    connection = None
    try:
        connection = engine.connect()
        result = connection.execute(sa.text(f"SHOW TABLES in {db_name}")).fetchall()
        for table_tuple in result:
            table = table_tuple[0]
            if table != table_to_keep:
                connection.execute(sa.text(f"DROP TABLE `{table}`;"))
    finally:
        connection.close()
        engine.dispose()


def get_default_postgres_url() -> str:
    """Get connection string to postgres container
    Returns:
        String of default connection to Docker container
    """
    return "postgresql+psycopg2://postgres:@localhost/test_ci"


def get_default_mysql_url() -> str:
    """Get connection string to mysql container
    Returns:
        String of default connection to Docker container
    """
    return "mysql+pymysql://root@localhost/test_ci"


def get_default_trino_url() -> str:
    """Get connection string to trino container
    Returns:
        String of default connection to Docker container
    """
    return "trino://test@localhost:8088/memory/schema"


def get_default_mssql_url() -> str:
    """Get connection string to mssql container
    Returns:
        String of default connection to Docker container
    """
    db_hostname = os.getenv("GE_TEST_LOCAL_DB_HOSTNAME", "localhost")
    connection_string = f"mssql+pyodbc://sa:ReallyStrongPwd1234%^&*@{db_hostname}:1433/test_ci?driver=ODBC Driver 17 for SQL Server&charset=utf8&autocommit=true"
    return connection_string


def get_awsathena_db_name(db_name_env_var: str = "ATHENA_DB_NAME") -> str:
    """Get awsathena database name from environment variables.

    Returns:
        String of the awsathena database name.
    """
    athena_db_name: str = os.getenv(db_name_env_var)
    if not athena_db_name:
        raise ValueError(
            f"Environment Variable {db_name_env_var} is required to run integration tests against AWS Athena"
        )
    return athena_db_name


def get_awsathena_connection_url(db_name_env_var: str = "ATHENA_DB_NAME") -> str:
    """Get awsathena connection url from environment variables.

    Returns:
        String of the awsathena connection url.
    """
    ATHENA_DB_NAME: str = get_awsathena_db_name(db_name_env_var)
    ATHENA_STAGING_S3: Optional[str] = os.getenv("ATHENA_STAGING_S3")
    if not ATHENA_STAGING_S3:
        raise ValueError(
            "Environment Variable ATHENA_STAGING_S3 is required to run integration tests against AWS Athena"
        )

    return f"awsathena+rest://@athena.us-east-1.amazonaws.com/{ATHENA_DB_NAME}?s3_staging_dir={ATHENA_STAGING_S3}"


def get_connection_string_and_dialect(
    athena_db_name_env_var: str = "ATHENA_DB_NAME",
) -> Tuple[str, str]:
    with open("./connection_string.yml") as f:
        db_config: dict = yaml_handler.load(f)

    dialect: str = db_config["dialect"]
    if dialect == "snowflake":
        connection_string: str = get_snowflake_connection_url()
    elif dialect == "redshift":
        connection_string: str = get_redshift_connection_url()
    elif dialect == "bigquery":
        connection_string: str = get_bigquery_connection_url()
    elif dialect == "awsathena":
        connection_string: str = get_awsathena_connection_url(athena_db_name_env_var)
    else:
        connection_string: str = db_config["connection_string"]

    return dialect, connection_string


def find_strings_in_nested_obj(obj: Any, target_strings: List[str]) -> bool:
    """Recursively traverse a nested structure to find all strings in an input string.

    Args:
        obj (Any): The object to traverse (generally a dict to start with)
        target_strings (List[str]): The collection of strings to find.

    Returns:
        True if ALL target strings are found. Otherwise, will return False.
    """

    strings: Set[str] = set(target_strings)

    def _find_string(data: Any) -> bool:
        if isinstance(data, list):
            for val in data:
                if _find_string(val):
                    return True
        elif isinstance(data, dict):
            for key, val in data.items():
                if _find_string(key) or _find_string(val):
                    return True
        elif isinstance(data, str):
            string_to_remove: Optional[str] = None
            for string in strings:
                if string in data:
                    string_to_remove = string
                    break
            if string_to_remove:
                strings.remove(string_to_remove)
                if not strings:
                    return True

        return False

    success: bool = _find_string(obj)
    if not success:
        logger.info(f"Could not find the following target strings: {strings}")

    return success


@contextmanager
def working_directory(directory: PathStr):
    """
    Resets working directory to cwd() after changing to 'directory' passed in as parameter.
    Reference:
    https://stackoverflow.com/questions/431684/equivalent-of-shell-cd-command-to-change-the-working-directory/431747#431747
    """
    owd = os.getcwd()  # noqa: PTH109
    try:
        os.chdir(directory)
        yield directory
    finally:
        os.chdir(owd)<|MERGE_RESOLUTION|>--- conflicted
+++ resolved
@@ -152,24 +152,14 @@
     return val.hex == uuid_string.replace("-", "")
 
 
-<<<<<<< HEAD
 def get_sqlite_temp_table_names(execution_engine: SqlAlchemyExecutionEngine):
-
-=======
-def get_sqlite_temp_table_names(execution_engine):
->>>>>>> 0b3a445b
     statement = sa.text("SELECT name FROM sqlite_temp_master")
 
     rows = execution_engine.execute_query(statement).fetchall()
     return {row[0] for row in rows}
 
 
-<<<<<<< HEAD
 def get_sqlite_table_names(execution_engine: SqlAlchemyExecutionEngine):
-
-=======
-def get_sqlite_table_names(execution_engine):
->>>>>>> 0b3a445b
     statement = sa.text("SELECT name FROM sqlite_master")
 
     rows = execution_engine.execute_query(statement).fetchall()
@@ -178,7 +168,6 @@
 
 
 def get_sqlite_temp_table_names_from_engine(engine: Engine):
-
     statement = sa.text("SELECT name FROM sqlite_temp_master")
 
     with engine.connect() as connection:
