--- conflicted
+++ resolved
@@ -1211,7 +1211,6 @@
                     "missing_count" : 2,
                     "missing_percent" : .2,
                     "exception_count" : 3,
-<<<<<<< HEAD
                     "partial_exception_counts": [
                         {
                             "value" : 7.0,
@@ -1222,12 +1221,6 @@
                             "count" : 1
                         }
                     ],
-=======
-                    "partial_exception_counts": {
-                        6.0 : 1,
-                        7.0 : 2,
-                    },
->>>>>>> c5a595ab
                     "exception_percent": 0.3,
                     "exception_percent_nonmissing": 0.375,
                     "partial_exception_list" : [6.0,7.0,7.0],
