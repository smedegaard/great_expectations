--- conflicted
+++ resolved
@@ -1,4 +1,3 @@
-<<<<<<< HEAD
 import pathlib
 import shutil
 from typing import Dict, List, Literal, Type
@@ -13,10 +12,6 @@
 
 TERM_WIDTH = shutil.get_terminal_size()[1]
 SEPARATOR = "-" * TERM_WIDTH
-=======
-import logging
-from typing import Dict, List, Optional
->>>>>>> 576d01af
 
 if __name__ == "__main__":
     # don't setup the logger unless being run as a script
@@ -37,18 +32,13 @@
 
 
 class FileAsset(DataAsset):
-<<<<<<< HEAD
     type: Literal["file"] = "file"
     file_path: FilePath
     delimiter: str = ","
     ...
-=======
-    file_path: str
-    delimiter: str
 
     def get_batch_request(self, options: Optional[BatchRequestOptions]) -> BatchRequest:
         return BatchRequest("datasource_name", "data_asset_name", options or {})
->>>>>>> 576d01af
 
 
 class MyOtherAsset(DataAsset):
