--- conflicted
+++ resolved
@@ -255,11 +255,7 @@
         ],
     ]:
         """
-<<<<<<< HEAD
-        Calls "ValidationGraph.resolve_validation_graph()" method with supplied arguments.
-=======
         Calls "ValidationGraph.resolve()" method with supplied arguments.
->>>>>>> fc419ca1
 
         Args:
             graph: "ValidationGraph" object, containing "metric_edge" structures with "MetricConfiguration" objects.
