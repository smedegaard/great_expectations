from __future__ import annotations

import logging
import pathlib
import re
from typing import TYPE_CHECKING, Callable, ClassVar, List, Optional, Type

import pydantic

from great_expectations.datasource.data_connector.util import (
    get_filesystem_one_level_directory_glob_path_list,
    normalize_directory_path,
)
from great_expectations.datasource.fluent.data_asset.data_connector import (
    FilePathDataConnector,
)
from great_expectations.datasource.fluent.data_asset.data_connector.file_path_data_connector import (
    file_get_unfiltered_batch_definition_list_fn,
)

if TYPE_CHECKING:
    from great_expectations.core.batch import BatchDefinition
<<<<<<< HEAD
    from great_expectations.datasource.fluent.interfaces import BatchRequest
=======
    from great_expectations.datasource.fluent import BatchRequest
>>>>>>> 9c0fcd4d

logger = logging.getLogger(__name__)


class FilesystemOptions(pydantic.BaseModel):
    glob_directive: str = "**/*"


class FilesystemDataConnector(FilePathDataConnector):
    """Extension of FilePathDataConnector used to connect to Filesystem (local, networked file storage (NFS), DBFS, etc.).

    Args:
        datasource_name: The name of the Datasource associated with this DataConnector instance
        data_asset_name: The name of the DataAsset using this DataConnector instance
        batching_regex: A regex pattern for partitioning data references
        base_directory: Relative path to subdirectory containing files of interest
        glob_directive: glob for selecting files in directory (defaults to `**/*`) or nested directories (e.g. `*/*/*.csv`)
        data_context_root_directory: Optional GreatExpectations root directory (if installed on filesystem)
        # TODO: <Alex>ALEX_INCLUDE_SORTERS_FUNCTIONALITY_UNDER_PYDANTIC-MAKE_SURE_SORTER_CONFIGURATIONS_ARE_VALIDATED</Alex>
        # TODO: <Alex>ALEX</Alex>
        # sorters (list): Optional list if you want to sort the data_references
        # TODO: <Alex>ALEX</Alex>
        file_path_template_map_fn: Format function mapping path to fully-qualified resource on filesystem (optional)
    """

    asset_level_option_keys: ClassVar[tuple[str, ...]] = ("glob_directive",)
    asset_options_type: ClassVar[Type[FilesystemOptions]] = FilesystemOptions

    def __init__(
        self,
        datasource_name: str,
        data_asset_name: str,
        batching_regex: re.Pattern,
        base_directory: pathlib.Path,
        glob_directive: str = "**/*",
        data_context_root_directory: Optional[pathlib.Path] = None,
        # TODO: <Alex>ALEX_INCLUDE_SORTERS_FUNCTIONALITY_UNDER_PYDANTIC-MAKE_SURE_SORTER_CONFIGURATIONS_ARE_VALIDATED</Alex>
        # TODO: <Alex>ALEX</Alex>
        # sorters: Optional[list] = None,
        # TODO: <Alex>ALEX</Alex>
        file_path_template_map_fn: Optional[Callable] = None,
        get_unfiltered_batch_definition_list_fn: Callable[
            [FilePathDataConnector, BatchRequest], list[BatchDefinition]
        ] = file_get_unfiltered_batch_definition_list_fn,
    ) -> None:
        self._base_directory = base_directory
        self._glob_directive: str = glob_directive
        self._data_context_root_directory: Optional[
            pathlib.Path
        ] = data_context_root_directory

        super().__init__(
            datasource_name=datasource_name,
            data_asset_name=data_asset_name,
            batching_regex=batching_regex,
            # TODO: <Alex>ALEX_INCLUDE_SORTERS_FUNCTIONALITY_UNDER_PYDANTIC-MAKE_SURE_SORTER_CONFIGURATIONS_ARE_VALIDATED</Alex>
            # TODO: <Alex>ALEX</Alex>
            # sorters=sorters,
            # TODO: <Alex>ALEX</Alex>
            file_path_template_map_fn=file_path_template_map_fn,
            get_unfiltered_batch_definition_list_fn=get_unfiltered_batch_definition_list_fn,
        )

    @property
    def base_directory(self) -> pathlib.Path:
        """
        Accessor method for base_directory. If directory is a relative path, interpret it as relative to the
        root directory. If it is absolute, then keep as-is.
        """
        return normalize_directory_path(
            dir_path=self._base_directory,
            root_directory_path=self._data_context_root_directory,
        )

    @classmethod
    def build_data_connector(
        cls,
        datasource_name: str,
        data_asset_name: str,
        batching_regex: re.Pattern,
        base_directory: pathlib.Path,
        glob_directive: str = "**/*",
        data_context_root_directory: Optional[pathlib.Path] = None,
        # TODO: <Alex>ALEX_INCLUDE_SORTERS_FUNCTIONALITY_UNDER_PYDANTIC-MAKE_SURE_SORTER_CONFIGURATIONS_ARE_VALIDATED</Alex>
        # TODO: <Alex>ALEX</Alex>
        # sorters: Optional[list] = None,
        # TODO: <Alex>ALEX</Alex>
        file_path_template_map_fn: Optional[Callable] = None,
        get_unfiltered_batch_definition_list_fn: Callable[
            [FilePathDataConnector, BatchRequest], list[BatchDefinition]
        ] = file_get_unfiltered_batch_definition_list_fn,
    ) -> FilesystemDataConnector:
        """Builds "FilesystemDataConnector", which links named DataAsset to filesystem.

        Args:
            datasource_name: The name of the Datasource associated with this "FilesystemDataConnector" instance
            data_asset_name: The name of the DataAsset using this "FilesystemDataConnector" instance
            batching_regex: A regex pattern for partitioning data references
            base_directory: Relative path to subdirectory containing files of interest
            glob_directive: glob for selecting files in directory (defaults to `**/*`) or nested directories (e.g. `*/*/*.csv`)
            data_context_root_directory: Optional GreatExpectations root directory (if installed on filesystem)
            # TODO: <Alex>ALEX_INCLUDE_SORTERS_FUNCTIONALITY_UNDER_PYDANTIC-MAKE_SURE_SORTER_CONFIGURATIONS_ARE_VALIDATED</Alex>
            # TODO: <Alex>ALEX</Alex>
            # sorters: optional list of sorters for sorting data_references
            # TODO: <Alex>ALEX</Alex>
            file_path_template_map_fn: Format function mapping path to fully-qualified resource on filesystem (optional)
            get_unfiltered_batch_definition_list_fn: Function used to get the batch definition list before filtering

        Returns:
            Instantiated "FilesystemDataConnector" object
        """
        return FilesystemDataConnector(
            datasource_name=datasource_name,
            data_asset_name=data_asset_name,
            batching_regex=batching_regex,
            base_directory=base_directory,
            glob_directive=glob_directive,
            data_context_root_directory=data_context_root_directory,
            # TODO: <Alex>ALEX_INCLUDE_SORTERS_FUNCTIONALITY_UNDER_PYDANTIC-MAKE_SURE_SORTER_CONFIGURATIONS_ARE_VALIDATED</Alex>
            # TODO: <Alex>ALEX</Alex>
            # sorters=sorters,
            # TODO: <Alex>ALEX</Alex>
            file_path_template_map_fn=file_path_template_map_fn,
            get_unfiltered_batch_definition_list_fn=get_unfiltered_batch_definition_list_fn,
        )

    @classmethod
    def build_test_connection_error_message(
        cls,
        data_asset_name: str,
        batching_regex: re.Pattern,
        base_directory: pathlib.Path,
        glob_directive: str = "**/*",
        data_context_root_directory: Optional[pathlib.Path] = None,
    ) -> str:
        """Builds helpful error message for reporting issues when linking named DataAsset to filesystem.

        Args:
            data_asset_name: The name of the DataAsset using this "FilesystemDataConnector" instance
            batching_regex: A regex pattern for partitioning data references
            base_directory: Relative path to subdirectory containing files of interest
            glob_directive: glob for selecting files in directory (defaults to `**/*`) or nested directories (e.g. `*/*/*.csv`)
            data_context_root_directory: Optional GreatExpectations root directory (if installed on filesystem)

        Returns:
            Customized error message
        """
        test_connection_error_message_template: str = 'No file at base_directory path "{base_directory}" matched regular expressions pattern "{batching_regex}" and/or glob_directive "{glob_directive}" for DataAsset "{data_asset_name}".'
        return test_connection_error_message_template.format(
            **{
                "data_asset_name": data_asset_name,
                "batching_regex": batching_regex.pattern,
                "base_directory": base_directory.resolve(),
                "glob_directive": glob_directive,
                "data_context_root_directory": data_context_root_directory,
            }
        )

    # Interface Method
    def get_data_references(self) -> List[str]:
        base_directory: pathlib.Path = self.base_directory
        glob_directive: str = self._glob_directive
        path_list: List[str] = get_filesystem_one_level_directory_glob_path_list(
            base_directory_path=base_directory, glob_directive=glob_directive
        )
        return sorted(path_list)

    # Interface Method
    def _get_full_file_path(self, path: str) -> str:
        return str(self.base_directory.joinpath(path))<|MERGE_RESOLUTION|>--- conflicted
+++ resolved
@@ -20,11 +20,7 @@
 
 if TYPE_CHECKING:
     from great_expectations.core.batch import BatchDefinition
-<<<<<<< HEAD
-    from great_expectations.datasource.fluent.interfaces import BatchRequest
-=======
     from great_expectations.datasource.fluent import BatchRequest
->>>>>>> 9c0fcd4d
 
 logger = logging.getLogger(__name__)
 
