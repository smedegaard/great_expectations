from __future__ import annotations

import json
from dataclasses import asdict, dataclass
from enum import Enum
from typing import Any, Dict, Optional, TypeVar, Union

from great_expectations.core import IDDict
from great_expectations.core.metric_domain_types import MetricDomainTypes
from great_expectations.core.util import convert_to_json_serializable
from great_expectations.types import SerializableDictDot, SerializableDotDict
from great_expectations.util import (
    deep_filter_properties_iterable,
    is_candidate_subset_of_target,
)

INFERRED_SEMANTIC_TYPE_KEY: str = "inferred_semantic_domain_type"

T = TypeVar("T")


class SemanticDomainTypes(Enum):
    NUMERIC = "numeric"
    TEXT = "text"
    LOGIC = "logic"
    DATETIME = "datetime"
    BINARY = "binary"
    CURRENCY = "currency"
    IDENTIFIER = "identifier"
    MISCELLANEOUS = "miscellaneous"
    UNKNOWN = "unknown"


@dataclass
class InferredSemanticDomainType(SerializableDictDot):
    semantic_domain_type: Optional[Union[str, SemanticDomainTypes]] = None
    details: Optional[Dict[str, Any]] = None

    def to_dict(self) -> dict:
        return asdict(self)

    def to_json_dict(self) -> dict:
        return convert_to_json_serializable(data=self.to_dict())


class DomainKwargs(SerializableDotDict):
    def to_dict(self) -> dict:
        return dict(self)

    def to_json_dict(self) -> dict:
        return convert_to_json_serializable(data=self.to_dict())


class Domain(SerializableDotDict):
    # Adding an explicit constructor to highlight the specific properties that will be used.
    def __init__(
        self,
        domain_type: Union[str, MetricDomainTypes],
        domain_kwargs: Optional[Union[Dict[str, Any], DomainKwargs]] = None,
        details: Optional[Dict[str, Any]] = None,
        rule_name: Optional[str] = None,
    ) -> None:
        if isinstance(domain_type, str):
            try:
                domain_type = MetricDomainTypes(domain_type.lower())
            except (TypeError, KeyError) as e:
                raise ValueError(
                    f""" {e}: Cannot instantiate Domain (domain_type "{str(domain_type)}" of type \
"{str(type(domain_type))}" is not supported).
"""
                )
        elif not isinstance(domain_type, MetricDomainTypes):
            raise ValueError(
                f"""Cannot instantiate Domain (domain_type "{str(domain_type)}" of type "{str(type(domain_type))}" is \
not supported).
"""
            )

        if domain_kwargs is None:
            domain_kwargs = DomainKwargs({})
        elif isinstance(domain_kwargs, dict):
            domain_kwargs = DomainKwargs(domain_kwargs)

        domain_kwargs_dot_dict: DomainKwargs = (
            deep_convert_properties_iterable_to_domain_kwargs(source=domain_kwargs)
        )

        if details is None:
            details = {}

        inferred_semantic_domain_type: Optional[
            Dict[str, Union[str, SemanticDomainTypes]]
        ] = details.get(INFERRED_SEMANTIC_TYPE_KEY)
        if inferred_semantic_domain_type:
            semantic_domain_key: str
            metric_domain_key: str
            metric_domain_value: Any
            is_consistent: bool
            for semantic_domain_key in inferred_semantic_domain_type:
                is_consistent = False
                for (
                    metric_domain_key,
                    metric_domain_value,
                ) in domain_kwargs_dot_dict.items():
                    if (
                        isinstance(metric_domain_value, (list, set, tuple))
                        and semantic_domain_key in metric_domain_value
                    ) or (semantic_domain_key == metric_domain_value):
                        is_consistent = True
                        break

                if not is_consistent:
                    raise ValueError(
                        f"""Cannot instantiate Domain (domain_type "{str(domain_type)}" of type \
"{str(type(domain_type))}" -- key "{semantic_domain_key}", detected in "{INFERRED_SEMANTIC_TYPE_KEY}" dictionary, does \
not exist as value of appropriate key in "domain_kwargs" dictionary.
"""
                    )

        super().__init__(
            domain_type=domain_type,
            domain_kwargs=domain_kwargs_dot_dict,
            details=details,
            rule_name=rule_name,
        )

    def __repr__(self):
        return json.dumps(self.to_json_dict(), indent=2)

    def __str__(self):
        return self.__repr__()

    def __eq__(self, other):
        return (other is not None) and (
            (
                hasattr(other, "to_json_dict")
                and self.to_json_dict() == other.to_json_dict()
            )
            or (
                isinstance(other, dict)
                and deep_filter_properties_iterable(
                    properties=self.to_json_dict(), clean_falsy=True
                )
                == deep_filter_properties_iterable(properties=other, clean_falsy=True)
            )
            or (self.__str__() == str(other))
        )

    def __ne__(self, other):
        return not self.__eq__(other=other)

    def __hash__(self) -> int:  # type: ignore[override]
        """Overrides the default implementation"""
        _result_hash: int = hash(self.id)
        return _result_hash

    def is_superset(self, other: Domain) -> bool:
        """Determines if other "Domain" object (provided as argument) is contained within this "Domain" object."""
        if other is None:
            return True

        return other.is_subset(other=self)

    def is_subset(self, other: Domain) -> bool:
        """Determines if this "Domain" object is contained within other "Domain" object (provided as argument)."""
        if other is None:
            return False

        this_json_dict: dict = self.to_json_dict()
        other_json_dict: dict = other.to_json_dict()

        return is_candidate_subset_of_target(
            candidate=this_json_dict, target=other_json_dict
        )

    # Adding this property for convenience (also, in the future, arguments may not be all set to their default values).
    @property
    def id(self) -> str:
        return IDDict(self.to_json_dict()).to_id()

    def to_json_dict(self) -> dict:
        details: dict = {}

        key: str
        value: Any
        for key, value in self["details"].items():
            if value:
                if key == INFERRED_SEMANTIC_TYPE_KEY:
                    column_name: str
                    semantic_type: Union[str, SemanticDomainTypes]
                    value = {
                        column_name: SemanticDomainTypes(semantic_type.lower()).value
                        if isinstance(semantic_type, str)
                        else semantic_type.value
                        for column_name, semantic_type in value.items()
                    }

            details[key] = convert_to_json_serializable(data=value)

        json_dict: dict = {
            "domain_type": self["domain_type"].value,
            "domain_kwargs": self["domain_kwargs"].to_json_dict(),
            "details": details,
            "rule_name": self["rule_name"],
        }
        json_dict = convert_to_json_serializable(data=json_dict)

        return deep_filter_properties_iterable(properties=json_dict, clean_falsy=True)


def deep_convert_properties_iterable_to_domain_kwargs(
    source: Union[T, dict]
) -> Union[T, DomainKwargs]:
    if isinstance(source, dict):
<<<<<<< HEAD
        return _convert_dictionary_to_domain_kwargs(source=DomainKwargs(source))

    # Must allow for non-dictionary source types, since their internal nested structures may contain dictionaries.
    if isinstance(source, (list, set, tuple)):
        data_type: type = type(source)

        element: Any
        return data_type(
            [convert_dictionary_to_domain_kwargs(source=element) for element in source]
        )

=======
        return _deep_convert_properties_iterable_to_domain_kwargs(
            source=DomainKwargs(source)
        )

    # Must allow for non-dictionary source types, since their internal nested structures may contain dictionaries.
    if isinstance(source, (list, set, tuple)):
        data_type: type = type(source)

        element: Any
        return data_type(
            [
                deep_convert_properties_iterable_to_domain_kwargs(source=element)
                for element in source
            ]
        )

>>>>>>> 366e64eb
    return source


def _deep_convert_properties_iterable_to_domain_kwargs(source: dict) -> DomainKwargs:
    key: str
    value: Any
    for key, value in source.items():
        if isinstance(value, dict):
<<<<<<< HEAD
            source[key] = _convert_dictionary_to_domain_kwargs(source=value)
=======
            source[key] = _deep_convert_properties_iterable_to_domain_kwargs(
                source=value
            )
>>>>>>> 366e64eb
        elif isinstance(value, (list, set, tuple)):
            data_type: type = type(value)

            element: Any
            source[key] = data_type(
                [
<<<<<<< HEAD
                    convert_dictionary_to_domain_kwargs(source=element)
=======
                    deep_convert_properties_iterable_to_domain_kwargs(source=element)
>>>>>>> 366e64eb
                    for element in value
                ]
            )

    return DomainKwargs(source)<|MERGE_RESOLUTION|>--- conflicted
+++ resolved
@@ -212,19 +212,6 @@
     source: Union[T, dict]
 ) -> Union[T, DomainKwargs]:
     if isinstance(source, dict):
-<<<<<<< HEAD
-        return _convert_dictionary_to_domain_kwargs(source=DomainKwargs(source))
-
-    # Must allow for non-dictionary source types, since their internal nested structures may contain dictionaries.
-    if isinstance(source, (list, set, tuple)):
-        data_type: type = type(source)
-
-        element: Any
-        return data_type(
-            [convert_dictionary_to_domain_kwargs(source=element) for element in source]
-        )
-
-=======
         return _deep_convert_properties_iterable_to_domain_kwargs(
             source=DomainKwargs(source)
         )
@@ -241,7 +228,6 @@
             ]
         )
 
->>>>>>> 366e64eb
     return source
 
 
@@ -250,24 +236,16 @@
     value: Any
     for key, value in source.items():
         if isinstance(value, dict):
-<<<<<<< HEAD
-            source[key] = _convert_dictionary_to_domain_kwargs(source=value)
-=======
             source[key] = _deep_convert_properties_iterable_to_domain_kwargs(
                 source=value
             )
->>>>>>> 366e64eb
         elif isinstance(value, (list, set, tuple)):
             data_type: type = type(value)
 
             element: Any
             source[key] = data_type(
                 [
-<<<<<<< HEAD
-                    convert_dictionary_to_domain_kwargs(source=element)
-=======
                     deep_convert_properties_iterable_to_domain_kwargs(source=element)
->>>>>>> 366e64eb
                     for element in value
                 ]
             )
