--- conflicted
+++ resolved
@@ -44,9 +44,6 @@
 from great_expectations.execution_engine.split_and_sample.sqlalchemy_data_splitter import (
     SqlAlchemyDataSplitter,
 )
-<<<<<<< HEAD
-from great_expectations.optional_imports import sqlalchemy_Engine
-=======
 from great_expectations.optional_imports import (
     quoted_name,
     sa_sql_expression_Select,
@@ -57,12 +54,10 @@
     sqlalchemy_engine_Row,
     sqlalchemy_OperationalError,
     sqlalchemy_TextClause,
-    sqlalchemy_version_check,
 )
 from great_expectations.optional_imports import (
     sqlalchemy as sa,
 )
->>>>>>> 6815b066
 from great_expectations.validator.computed_metric import MetricValue  # noqa: TCH001
 
 del get_versions  # isort:skip
@@ -107,11 +102,7 @@
 logger = logging.getLogger(__name__)
 
 
-<<<<<<< HEAD
-=======
 if sa:
-    sqlalchemy_version_check(sa.__version__)
->>>>>>> 6815b066
     make_url = import_make_url()
 
 
