from __future__ import annotations

import itertools
import logging
import os
import random
import uuid
from typing import TYPE_CHECKING, Any, Callable, Dict, List, Optional, Union

from marshmallow import ValidationError

import great_expectations.exceptions as gx_exceptions
from great_expectations.core.data_context_key import DataContextKey  # noqa: TCH001
from great_expectations.data_context.cloud_constants import GXCloudRESTResource
from great_expectations.data_context.store import ConfigurationStore
from great_expectations.data_context.types.base import (
    CheckpointConfig,
    DataContextConfigDefaults,
)
from great_expectations.data_context.types.refs import (
    GXCloudIDAwareRef,
    GXCloudResourceRef,
)
from great_expectations.data_context.types.resource_identifiers import (  # noqa: TCH001
    ConfigurationIdentifier,
    GXCloudIdentifier,
)

if TYPE_CHECKING:
    from great_expectations.checkpoint import Checkpoint

logger = logging.getLogger(__name__)


class CheckpointStore(ConfigurationStore):
    """
    A CheckpointStore manages Checkpoints for the DataContext.
    """

    _configuration_class = CheckpointConfig

    def ge_cloud_response_json_to_object_dict(self, response_json: Dict) -> Dict:
        """
        This method takes full json response from GX cloud and outputs a dict appropriate for
        deserialization into a GX object
        """
        cp_data: Dict
        if isinstance(response_json["data"], list):
            cp_data = response_json["data"][0]
        else:
            cp_data = response_json["data"]
        ge_cloud_checkpoint_id: str = cp_data["id"]
        checkpoint_config_dict: Dict = cp_data["attributes"]["checkpoint_config"]
        checkpoint_config_dict["ge_cloud_id"] = ge_cloud_checkpoint_id

        # Checkpoints accept a `ge_cloud_id` but not an `id`
        checkpoint_config_dict.pop("id", None)

        return checkpoint_config_dict

    def serialization_self_check(self, pretty_print: bool) -> None:
        test_checkpoint_name: str = "test-name-" + "".join(
            [random.choice(list("0123456789ABCDEF")) for i in range(20)]
        )
        test_checkpoint_configuration = CheckpointConfig(
            **{"name": test_checkpoint_name}  # type: ignore[arg-type]
        )
        if self.cloud_mode:
            test_key: GXCloudIdentifier = self.key_class(  # type: ignore[call-arg,assignment]
                resource_type=GXCloudRESTResource.CHECKPOINT,
                ge_cloud_id=str(uuid.uuid4()),
            )
        else:
            test_key = self.key_class(configuration_key=test_checkpoint_name)  # type: ignore[call-arg,assignment]

        if pretty_print:
            print(f"Attempting to add a new test key {test_key} to Checkpoint store...")
        self.set(key=test_key, value=test_checkpoint_configuration)
        if pretty_print:
            print(f"\tTest key {test_key} successfully added to Checkpoint store.\n")

        if pretty_print:
            print(
                f"Attempting to retrieve the test value associated with key {test_key} from Checkpoint store..."
            )

        self.get(key=test_key)
        if pretty_print:
            print("\tTest value successfully retrieved from Checkpoint store.")
            print()

        if pretty_print:
            print(f"Cleaning up test key {test_key} and value from Checkpoint store...")

        self.remove_key(key=test_key)
        if pretty_print:
            print("\tTest key and value successfully removed from Checkpoint store.")
            print()

    @staticmethod
    def default_checkpoints_exist(directory_path: str) -> bool:
        if not directory_path:
            return False

        checkpoints_directory_path: str = os.path.join(  # noqa: PTH118
            directory_path,
            DataContextConfigDefaults.DEFAULT_CHECKPOINT_STORE_BASE_DIRECTORY_RELATIVE_NAME.value,
        )
        return os.path.isdir(checkpoints_directory_path)  # noqa: PTH112

    def list_checkpoints(
        self, ge_cloud_mode: bool = False
    ) -> Union[List[str], List[ConfigurationIdentifier]]:
        keys: Union[List[str], List[ConfigurationIdentifier]] = self.list_keys()  # type: ignore[assignment]
        if ge_cloud_mode:
            return keys
        return [k.configuration_key for k in keys]  # type: ignore[union-attr]

    def delete_checkpoint(
        self,
        name: str | None = None,
        id: str | None = None,
    ) -> None:
<<<<<<< HEAD
        key: Union[GXCloudIdentifier, ConfigurationIdentifier] = self.determine_key(
            name=name, ge_cloud_id=id
=======
        key: Union[GXCloudIdentifier, ConfigurationIdentifier] = self._determine_key(
            name=name, id=id
>>>>>>> 6337648f
        )
        try:
            self.remove_key(key=key)
        except gx_exceptions.InvalidKeyError as exc_ik:
            raise gx_exceptions.CheckpointNotFoundError(
                message=f'Non-existent Checkpoint configuration named "{key.configuration_key}".\n\nDetails: {exc_ik}'  # type: ignore[union-attr]
            )

    def get_checkpoint(
        self, name: Optional[ConfigurationIdentifier | str], id: Optional[str]
    ) -> CheckpointConfig:
        key: GXCloudIdentifier | ConfigurationIdentifier
        if not isinstance(name, ConfigurationIdentifier):
<<<<<<< HEAD
            key = self.determine_key(name=name, ge_cloud_id=id)
=======
            key = self._determine_key(name=name, id=id)
>>>>>>> 6337648f
        else:
            key = name

        try:
            checkpoint_config: Optional[Any] = self.get(key=key)
            assert isinstance(
                checkpoint_config, CheckpointConfig
            ), "checkpoint_config retrieved was not of type CheckpointConfig"
        except gx_exceptions.InvalidKeyError as exc_ik:
            raise gx_exceptions.CheckpointNotFoundError(
                message=f'Non-existent Checkpoint configuration named "{key.configuration_key}".\n\nDetails: {exc_ik}'  # type: ignore[union-attr]
            )
        except ValidationError as exc_ve:
            raise gx_exceptions.InvalidCheckpointConfigError(
                message="Invalid Checkpoint configuration", validation_error=exc_ve
            )

        if checkpoint_config.config_version is None:
            config_dict: dict = checkpoint_config.to_json_dict()
            batches: Optional[dict] = config_dict.get("batches")
            if not (
                batches is not None
                and (
                    len(batches) == 0
                    or {"batch_kwargs", "expectation_suite_names"}.issubset(
                        set(
                            itertools.chain.from_iterable(
                                item.keys() for item in batches
                            )
                        )
                    )
                )
            ):
                raise gx_exceptions.CheckpointError(
                    message="Attempt to instantiate LegacyCheckpoint with insufficient and/or incorrect arguments."
                )

        return checkpoint_config

    def add_checkpoint(self, checkpoint: Checkpoint) -> Checkpoint:
        """Persist a stand-alone Checkpoint object.

        Args:
            checkpoint: The Checkpoint to persist.

        Returns:
            The persisted Checkpoint (possibly modified state based on store backend).

        Raises:
            CheckpointError: If a Checkpoint with the given name already exists.
        """
        key = self._construct_key_from_checkpoint(checkpoint)
        try:
            return self._persist_checkpoint(
                key=key, checkpoint=checkpoint, persistence_fn=self.add
            )
        except gx_exceptions.StoreBackendError:
            raise gx_exceptions.CheckpointError(
                f"A Checkpoint named {checkpoint.name} already exists."
            )

    def update_checkpoint(self, checkpoint: Checkpoint) -> Checkpoint:
        """Use a stand-alone Checkpoint object to update a persisted value.

        Args:
            checkpoint: The Checkpoint to use for updating.

        Returns:
            The persisted Checkpoint (possibly modified state based on store backend).

        Raises:
            CheckpointNotFoundError: If a Checkpoint with the given name does not exist in the store.
        """
        key = self._construct_key_from_checkpoint(checkpoint)
        try:
            return self._persist_checkpoint(
                key=key, checkpoint=checkpoint, persistence_fn=self.update
            )
        except gx_exceptions.StoreBackendError:
            raise gx_exceptions.CheckpointNotFoundError(
                f"Could not find an existing Checkpoint named {checkpoint.name}."
            )

    def add_or_update_checkpoint(self, checkpoint: Checkpoint) -> Checkpoint:
        """Use a stand-alone Checkpoint object to either add or update a persisted value.

        Args:
            checkpoint: The Checkpoint to use for adding or updating.

        Returns:
            The persisted Checkpoint (possibly modified state based on store backend).
        """
        key = self._construct_key_from_checkpoint(checkpoint)
        return self._persist_checkpoint(
            key=key, checkpoint=checkpoint, persistence_fn=self.add_or_update
        )

    def _construct_key_from_checkpoint(
        self, checkpoint: Checkpoint
    ) -> GXCloudIdentifier | ConfigurationIdentifier:
        name = checkpoint.name
        id = checkpoint.ge_cloud_id
        if id:
<<<<<<< HEAD
            return self.determine_key(ge_cloud_id=id)
        return self.determine_key(name=name)
=======
            return self._determine_key(id=id)
        return self._determine_key(name=name)
>>>>>>> 6337648f

    def _persist_checkpoint(
        self,
        key: GXCloudIdentifier | ConfigurationIdentifier,
        checkpoint: Checkpoint,
        persistence_fn: Callable,
    ) -> Checkpoint:
        checkpoint_ref = persistence_fn(key=key, value=checkpoint.get_config())
        if isinstance(checkpoint_ref, GXCloudIDAwareRef):
            cloud_id = checkpoint_ref.id
            checkpoint.config.ge_cloud_id = cloud_id
        return checkpoint

    def create(self, checkpoint_config: CheckpointConfig) -> Optional[DataContextKey]:
        """Create a checkpoint config in the store using a store_backend-specific key.

        Args:
            checkpoint_config: Config containing the checkpoint name.

        Returns:
            None unless using GXCloudStoreBackend and if so the GeCloudResourceRef which contains the id
            which was used to create the config in the backend.
        """
        # CheckpointConfig not an AbstractConfig??
        # mypy error: incompatible type "CheckpointConfig"; expected "AbstractConfig"
        key: DataContextKey = self._build_key_from_config(checkpoint_config)  # type: ignore[arg-type]

        # Make two separate requests to set and get in order to obtain any additional
        # values that may have been added to the config by the StoreBackend (i.e. object ids)
        ref: Optional[Union[bool, GXCloudResourceRef]] = self.set(key, checkpoint_config)  # type: ignore[func-returns-value]
        if ref and isinstance(ref, GXCloudResourceRef):
            key.id = ref.id  # type: ignore[attr-defined]

        config = self.get(key=key)

        return config<|MERGE_RESOLUTION|>--- conflicted
+++ resolved
@@ -121,13 +121,8 @@
         name: str | None = None,
         id: str | None = None,
     ) -> None:
-<<<<<<< HEAD
-        key: Union[GXCloudIdentifier, ConfigurationIdentifier] = self.determine_key(
-            name=name, ge_cloud_id=id
-=======
         key: Union[GXCloudIdentifier, ConfigurationIdentifier] = self._determine_key(
             name=name, id=id
->>>>>>> 6337648f
         )
         try:
             self.remove_key(key=key)
@@ -141,11 +136,7 @@
     ) -> CheckpointConfig:
         key: GXCloudIdentifier | ConfigurationIdentifier
         if not isinstance(name, ConfigurationIdentifier):
-<<<<<<< HEAD
-            key = self.determine_key(name=name, ge_cloud_id=id)
-=======
             key = self._determine_key(name=name, id=id)
->>>>>>> 6337648f
         else:
             key = name
 
@@ -249,13 +240,8 @@
         name = checkpoint.name
         id = checkpoint.ge_cloud_id
         if id:
-<<<<<<< HEAD
-            return self.determine_key(ge_cloud_id=id)
-        return self.determine_key(name=name)
-=======
             return self._determine_key(id=id)
         return self._determine_key(name=name)
->>>>>>> 6337648f
 
     def _persist_checkpoint(
         self,
