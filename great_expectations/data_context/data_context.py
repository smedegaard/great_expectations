--- conflicted
+++ resolved
@@ -198,12 +198,7 @@
         if "store_config" not in typed_config:
             typed_config.store_config = {}
 
-<<<<<<< HEAD
         # TODO: Switch this over to ..util.get_class_from_module_name_and_class_name
-=======
-        # NOTE : This should pop module_name and class_name, thereby removing the need for a layer of nesting in this config
-        # TODO : Remove the extra layer of nesting from store_config
->>>>>>> 687462e8
         loaded_module = importlib.import_module(typed_config.module_name)
         loaded_class = getattr(loaded_module, typed_config.class_name)
 
