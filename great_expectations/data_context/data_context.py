# -*- coding: utf-8 -*-

import os
import json
import logging
from ruamel.yaml import YAML
import sys
import copy
import errno
from glob import glob
from six import string_types
import datetime
import shutil
from collections import OrderedDict

from .util import NormalizedDataAssetName, get_slack_callback, safe_mmkdir

from great_expectations.exceptions import DataContextError, ConfigNotFoundError, ProfilerError

try:
    from urllib.parse import urlparse
except ImportError:
    from urlparse import urlparse

from great_expectations.data_asset.util import get_empty_expectation_suite
from great_expectations.dataset import Dataset, PandasDataset
from great_expectations.datasource import (
    PandasDatasource,
    SqlAlchemyDatasource,
    SparkDFDatasource,
    DBTDatasource
)
from great_expectations.profile.basic_dataset_profiler import BasicDatasetProfiler
from great_expectations.render.renderer import DescriptivePageRenderer, PrescriptivePageRenderer
from great_expectations.render.view import (
    DefaultJinjaPageView,
    DefaultJinjaIndexPageView,
)


from .expectation_explorer import ExpectationExplorer

logger = logging.getLogger(__name__)
yaml = YAML()
yaml.indent(mapping=2, sequence=4, offset=2)
yaml.default_flow_style = False

ALLOWED_DELIMITERS = ['.', '/']


class DataContext(object):
    """A DataContext represents a Great Expectations project. It organizes storage and access for
    expectation suites, datasources, notification settings, and data fixtures.

    The DataContext is configured via a yml file stored in a directory called great_expectations; the configuration file
    as well as managed expectation suites should be stored in version control.

    Use the `create` classmethod to create a new empty config, or instantiate the DataContext
    by passing the path to an existing data context root directory.

    DataContexts use data sources you're already familiar with. Generators help introspect data stores and data execution
    frameworks (such as airflow, Nifi, dbt, or dagster) to describe and produce batches of data ready for analysis. This
    enables fetching, validation, profiling, and documentation of  your data in a way that is meaningful within your
    existing infrastructure and work environment.

    DataContexts use a datasource-based namespace, where each accessible type of data has a three-part
    normalized *data_asset_name*, consisting of *datasource/generator/generator_asset*.

    - The datasource actually connects to a source of materialized data and returns Great Expectations DataAssets \
      connected to a compute environment and ready for validation.

    - The Generator knows how to introspect datasources and produce identifying "batch_kwargs" that define \
      particular slices of data.

    - The generator_asset is a specific name -- often a table name or other name familiar to users -- that \
      generators can slice into batches.

    An expectation suite is a collection of expectations ready to be applied to a batch of data. Since
    in many projects it is useful to have different expectations evaluate in different contexts--profiling
    vs. testing; warning vs. error; high vs. low compute; ML model or dashboard--suites provide a namespace
    option for selecting which expectations a DataContext returns.

    In many simple projects, the datasource or generator name may be omitted and the DataContext will infer
    the correct name when there is no ambiguity.

    Similarly, if no expectation suite name is provided, the DataContext will assume the name "default".
    """

    PROFILING_ERROR_CODE_TOO_MANY_DATA_ASSETS = 2
    PROFILING_ERROR_CODE_SPECIFIED_DATA_ASSETS_NOT_FOUND = 3

    @classmethod
    def create(cls, project_root_dir=None):
        """Build a new great_expectations directory and DataContext object in the provided project_root_dir.

        `create` will not create a new "great_expectations" directory in the provided folder, provided one does not
        already exist. Then, it will initialize a new DataContext in that folder and write the resulting config.

        Args:
            project_root_dir: path to the root directory in which to create a new great_expectations directory

        Returns:
            DataContext
        """
        if not os.path.isdir(project_root_dir):
            raise DataContextError("project_root_dir must be a directory in which to initialize a new DataContext")
        else:
            try:
                os.mkdir(os.path.join(project_root_dir, "great_expectations"))
            except (FileExistsError, OSError):
                raise DataContextError(
                    "Cannot create a DataContext object when a great_expectations directory "
                    "already exists at the provided root directory.")

            with open(os.path.join(project_root_dir, "great_expectations/great_expectations.yml"), "w") as template:
                template.write(PROJECT_TEMPLATE)

        return cls(os.path.join(project_root_dir, "great_expectations"))
            
    def __init__(self, context_root_dir=None, expectation_explorer=False, data_asset_name_delimiter='/'):
        """DataContext constructor

        Args:
            context_root_dir: location to look for the ``great_expectations.yml`` file. If None, searches for the file \
            based on conventions for project subdirectories.
            expectation_explorer: If True, load the expectation explorer manager, which will modify GE return objects \
            to include ipython notebook widgets.
            data_asset_name_delimiter: the delimiter character to use when parsing data_asset_name parameters. \
            Defaults to '/'

        Returns:
            None
        """
        self._expectation_explorer = expectation_explorer
        self._datasources = {}
        if expectation_explorer:
            self._expectation_explorer_manager = ExpectationExplorer()

        # determine the "context root directory" - this is the parent of "great_expectations" dir
        if context_root_dir is None:
            if os.path.isdir("../notebooks") and os.path.isfile("../great_expectations.yml"):
                context_root_dir = "../"
            elif os.path.isdir("./great_expectations") and \
                    os.path.isfile("./great_expectations/great_expectations.yml"):
                context_root_dir = "./great_expectations"
            elif os.path.isdir("./") and os.path.isfile("./great_expectations.yml"):
                context_root_dir = "./"
            else:
                raise DataContextError(
                    "Unable to locate context root directory. Please provide a directory name."
                )

        self._context_root_directory = os.path.abspath(context_root_dir)

        # TODO: these paths should be configurable
        self.expectations_directory = os.path.join(self.root_directory, "expectations")
        self.fixtures_validations_directory = os.path.join(self.root_directory, "fixtures/validations")
        self.data_doc_directory = os.path.join(self.root_directory, "uncommitted/documentation")

        self._project_config = self._load_project_config()

        if not self._project_config.get("datasources"):
            self._project_config["datasources"] = {}
        for datasource in self._project_config["datasources"].keys():
            self.get_datasource(datasource)

        plugins_directory = self._project_config.get("plugins_directory", "plugins/")
        self._plugins_directory = os.path.join(self.root_directory, plugins_directory)
        sys.path.append(self._plugins_directory)

        self._load_evaluation_parameter_store()
        self._compiled = False
        if data_asset_name_delimiter not in ALLOWED_DELIMITERS:
            raise DataContextError("Invalid delimiter: delimiter must be '.' or '/'")
        self._data_asset_name_delimiter = data_asset_name_delimiter

    @property
    def root_directory(self):
        """The root directory for configuration objects in the data context; the location in which
        ``great_expectations.yml`` is located."""
        return self._context_root_directory

    @property
    def plugins_directory(self):
        """The directory in which custom plugin modules should be placed."""
        return self._plugins_directory

    def _load_project_config(self):
        """Loads the project configuration file."""
        try:
            with open(os.path.join(self.root_directory, "great_expectations.yml"), "r") as data:
                return yaml.load(data)
        except IOError:
            raise ConfigNotFoundError(self.root_directory)

    @property
    def data_asset_name_delimiter(self):
        """Configurable delimiter character used to parse data asset name strings into \
        ``NormalizedDataAssetName`` objects."""
        return self._data_asset_name_delimiter
    
    @data_asset_name_delimiter.setter
    def data_asset_name_delimiter(self, new_delimiter):
        """data_asset_name_delimiter property setter method"""
        if new_delimiter not in ALLOWED_DELIMITERS:
            raise DataContextError("Invalid delimiter: delimiter must be '.' or '/'")
        else:
            self._data_asset_name_delimiter = new_delimiter

    def get_validation_location(self, data_asset_name, expectation_suite_name, run_id):
        """Get the local path where a validation result is stored, given full asset name and run id

        Args:
            data_asset_name: name of data asset for which to get validation location
            expectation_suite_name: name of expectation suite for which to get validation location
            run_id: run_id of validation to get. If no run_id is specified, fetch the latest run_id according to \
            alphanumeric sort (by default, the latest run_id if using ISO 8601 formatted timestamps for run_id

        Returns:
            path (str): path to the validation location for the specified data_asset, expectation_suite and run_id
        """
        result = {}

        if "result_store" not in self._project_config:
            logger.warning("Unable to get validation results: no result store configured.")
            return {}

        data_asset_name = self._normalize_data_asset_name(data_asset_name)
        result_store = self._project_config["result_store"]
        if "filesystem" in result_store and isinstance(result_store["filesystem"], dict):
            if "base_directory" not in result_store["filesystem"]:
                raise DataContextError(
                    "Invalid result_store configuration: 'base_directory' is required for a filesystem store.")

            base_directory = result_store["filesystem"]["base_directory"]
            if not os.path.isabs(base_directory):
                base_directory = os.path.join(self.root_directory, base_directory)

            if run_id is None:  # Get most recent run_id
                runs = [name for name in os.listdir(base_directory) if
                        os.path.isdir(os.path.join(base_directory, name))]
                run_id = sorted(runs)[-1]

            validation_path = os.path.join(
                base_directory,
                run_id,
                self._get_normalized_data_asset_name_filepath(
                    data_asset_name, 
                    expectation_suite_name,
                    base_path=""
                )
            )

            result['filepath'] = validation_path

        elif "s3" in result_store and isinstance(result_store["s3"], dict):
            # FIXME: this code is untested
            if "bucket" not in result_store["s3"] or "key_prefix" not in result_store["s3"]:
                raise DataContextError(
                    "Invalid result_store configuration: 'bucket' and 'key_prefix' are required for an s3 store.")

            try:
                import boto3
                s3 = boto3.client('s3')
            except ImportError:
                raise ImportError("boto3 is required for retrieving a dataset from s3")

            bucket = result_store["s3"]["bucket"]
            key_prefix = result_store["s3"]["key_prefix"]

            if run_id is None:  # Get most recent run_id
                all_objects = s3.list_objects(Bucket=bucket)
                # Remove the key_prefix and first slash from the name
                validations = [
                    name[len(key_prefix) + 1:] 
                    for name in all_objects 
                    if name.startswith(key_prefix) and len(name) > len(key_prefix) + 1
                ]
                # run id is the first section after the word "validations"
                runs = [validation.split('/')[1] for validation in validations]
                run_id = sorted(runs)[-1]

            key = os.path.join(
                key_prefix,
                "validations",
                run_id,
                self._get_normalized_data_asset_name_filepath(
                    data_asset_name,
                    expectation_suite_name,
                    base_path=""
                )
            )

            result['bucket'] = bucket
            result['key'] = key

        else:
            raise DataContextError("Invalid result_store configuration: only 'filesystem' and 's3' are supported.")

        return result

    def get_validation_doc_filepath(self, data_asset_name, expectation_suite_name):
        """Get the local path where a the rendered html doc for a validation result is stored, given full asset name.

        Args:
            data_asset_name: name of data asset for which to get documentation filepath
            expectation_suite_name: name of expectation suite for which to get validation location

        Returns:
            path (str): Path to the location

        """
        # TODO: this path should be configurable or parameterized to support descriptive and prescriptive docs
        validation_filepath = self._get_normalized_data_asset_name_filepath(
            data_asset_name,
            expectation_suite_name,
            base_path=self.data_doc_directory,
            file_extension=".html"
        )

        return validation_filepath

    def move_validation_to_fixtures(self, data_asset_name, expectation_suite_name, run_id):
        """
        Move validation results from uncommitted to fixtures/validations to make available for the data doc renderer

        Args:
            data_asset_name: name of data asset for which to get documentation filepath
            expectation_suite_name: name of expectation suite for which to get validation location
            run_id: run_id of validation to get. If no run_id is specified, fetch the latest run_id according to \
            alphanumeric sort (by default, the latest run_id if using ISO 8601 formatted timestamps for run_id


        Returns:
            None
        """
        source_filepath = self.get_validation_location(data_asset_name, expectation_suite_name, run_id)['filepath']

        destination_filepath = self._get_normalized_data_asset_name_filepath(
            data_asset_name,
            expectation_suite_name,
            base_path=self.fixtures_validations_directory,
            file_extension=".json"
        )

        safe_mmkdir(os.path.dirname(destination_filepath))
        shutil.move(source_filepath, destination_filepath)

    #####
    #
    # Internal helper methods
    #
    #####

    def _get_normalized_data_asset_name_filepath(self, data_asset_name,
                                                 expectation_suite_name,
                                                 base_path=None,
                                                 file_extension=".json"):
        """Get the path where the project-normalized data_asset_name expectations are stored. This method is used
        internally for constructing all absolute and relative paths for asset_name-based paths.

        Args:
            data_asset_name: name of data asset for which to construct the path
            expectation_suite_name: name of expectation suite for which to construct the path
            base_path: base path from which to construct the path. If None, uses the DataContext root directory
            file_extension: the file extension to append to the path

        Returns:
            path (str): path for the requsted object.
        """
        if base_path is None:
            base_path = os.path.join(self.root_directory, "expectations")

        # We need to ensure data_asset_name is a valid filepath no matter its current state
        if isinstance(data_asset_name, NormalizedDataAssetName):
            name_parts = [name_part.replace("/", "__") for name_part in data_asset_name]
            relative_path = "/".join(name_parts)
        elif isinstance(data_asset_name, string_types):
            # if our delimiter is not '/', we need to first replace any slashes that exist in the name
            # to avoid extra layers of nesting (e.g. for dbt models)
            relative_path = data_asset_name
            if self.data_asset_name_delimiter != "/":
                relative_path.replace("/", "__")
                relative_path = relative_path.replace(self.data_asset_name_delimiter, "/")
        else:
            raise DataContextError("data_assset_name must be a NormalizedDataAssetName or string")

        expectation_suite_name += file_extension

        return os.path.join(
            base_path,
            relative_path,
            expectation_suite_name
        )

    def _save_project_config(self):
        """Save the current project to disk."""
        with open(os.path.join(self.root_directory, "great_expectations.yml"), "w") as data:
            yaml.dump(self._project_config, data)

    def _get_all_profile_credentials(self):
        """Get all profile credentials from the default location."""

        # TODO: support parameterized additional store locations
        try:
            with open(os.path.join(self.root_directory,
                                   "uncommitted/credentials/profiles.yml"), "r") as profiles_file:
                return yaml.load(profiles_file) or {}
        except IOError as e:
            if e.errno != errno.ENOENT:
                raise
            logger.debug("Generating empty profile store.")
            base_profile_store = yaml.load("{}")
            base_profile_store.yaml_set_start_comment(PROFILE_COMMENT)
            return base_profile_store

    def get_project_config(self):
        return self._project_config

    def get_profile_credentials(self, profile_name):
        """Get named profile credentials.

        Args:
            profile_name (str): name of the profile for which to get credentials

        Returns:
            credentials (dict): dictionary of credentials
        """
        profiles = self._get_all_profile_credentials()
        if profile_name in profiles:
            return profiles[profile_name]
        else:
            return {}

    def add_profile_credentials(self, profile_name, **kwargs):
        """Add named profile credentials.

        Args:
            profile_name: name of the profile for which to add credentials
            **kwargs: credential key-value pairs

        Returns:
            None
        """
        profiles = self._get_all_profile_credentials()
        profiles[profile_name] = dict(**kwargs)
        profiles_filepath = os.path.join(self.root_directory, "uncommitted/credentials/profiles.yml")
        safe_mmkdir(os.path.dirname(profiles_filepath), exist_ok=True)
        if not os.path.isfile(profiles_filepath):
            logger.info("Creating new profiles store at {profiles_filepath}".format(
                profiles_filepath=profiles_filepath)
            )
        with open(profiles_filepath, "w") as profiles_file:
            yaml.dump(profiles, profiles_file)

    def get_datasource_config(self, datasource_name):
        """Get the configuration for a configured datasource

        Args:
            datasource_name: The datasource for which to get the config

        Returns:
            datasource_config (dict): dictionary containing datasource configuration
        """

        # TODO: Review logic, once described below but not implemented in datasource save, for splitting configuration
        # We allow a datasource to be defined in any combination of the following ways:

        # 1. It may be fully specified in the datasources section of the great_expectations.yml file
        # 2. It may be stored in a file by convention located in `datasources/<datasource_name>/config.yml`
        # 3. It may be listed in the great_expectations.yml file with a config_file key that provides a relative \
        # path to a different yml config file

        # Any key duplicated across configs will be updated by the last key read (in the order above)
        datasource_config = {}
        defined_config_path = None
        default_config_path = os.path.join(self.root_directory, "datasources", datasource_name, "config.yml")
        if datasource_name in self._project_config["datasources"]:
            base_datasource_config = copy.deepcopy(self._project_config["datasources"][datasource_name])
            if "config_file" in base_datasource_config:
                defined_config_path = os.path.join(self.root_directory, base_datasource_config.pop("config_file"))
            datasource_config.update(base_datasource_config)
        
        try:
            with open(default_config_path, "r") as config_file:
                default_path_datasource_config = yaml.load(config_file) or {}
            datasource_config.update(default_path_datasource_config)
        except IOError as e:
            if e.errno != errno.ENOENT:
                raise
            logger.debug("No config file found in default location for datasource %s" % datasource_name)
        
        if defined_config_path is not None:
            try:
                with open(defined_config_path, "r") as config_file:
                    defined_path_datasource_config = yaml.load(config_file) or {}
                datasource_config.update(defined_path_datasource_config)
            except IOError as e:
                if e.errno != errno.ENOENT:
                    raise
                logger.warning("No config file found in user-defined location for datasource %s" % datasource_name)
        
        return datasource_config

    def get_available_data_asset_names(self, datasource_names=None, generator_names=None):
        """Inspect datasource and generators to provide available data_asset objects.

        Args:
            datasource_names: list of datasources for which to provide available data_asset_name objects. If None, \
            return available data assets for all datasources.
            generator_names: list of generators for which to provide available data_asset_name objects.

        Returns:
            data_asset_names (dict): Dictionary describing available data assets
            ::

                {
                  datasource_name: {
                    generator_name: [ data_asset_1, data_asset_2, ... ]
                    ...
                  }
                  ...
                }

        """
        data_asset_names = {}
        if datasource_names is None:
            datasource_names = [datasource["name"] for datasource in self.list_datasources()]
        elif isinstance(datasource_names, string_types):
            datasource_names = [datasource_names]
        elif not isinstance(datasource_names, list):
            raise ValueError(
                "Datasource names must be a datasource name, list of datasource names or None (to list all datasources)"
            )
        
        if generator_names is not None:
            if isinstance(generator_names, string_types):
                generator_names = [generator_names]
            if len(generator_names) == len(datasource_names): # Iterate over both together
                for idx, datasource_name in enumerate(datasource_names):
                    datasource = self.get_datasource(datasource_name)
                    data_asset_names[datasource_name] = \
                        datasource.get_available_data_asset_names(generator_names[idx])

            elif len(generator_names) == 1:
                datasource = self.get_datasource(datasource_names[0])
                datasource_names[datasource_names[0]] = datasource.get_available_data_asset_names(generator_names)

            else:
                raise ValueError(
                    "If providing generators, you must either specify one generator for each datasource or only "
                    "one datasource."
                )
        else: # generator_names is None
            for datasource_name in datasource_names:
                datasource = self.get_datasource(datasource_name)
                data_asset_names[datasource_name] = datasource.get_available_data_asset_names(None)

        return data_asset_names

    def get_batch(self, data_asset_name, expectation_suite_name="default", batch_kwargs=None, **kwargs):
        """
        Get a batch of data from the specified data_asset_name. Attaches the named expectation_suite, and uses the \
        provided batch_kwargs.

        Args:
            data_asset_name: name of the data asset. The name will be normalized. \
            (See :py:meth:`_normalize_data_asset_name` )
            expectation_suite_name: name of the expectation suite to attach to the data_asset returned
            batch_kwargs: key-value pairs describing the batch of data the datasource should fetch. \
            (See :class:`BatchGenerator` ) If no batch_kwargs are specified, then the context will get the next
            available batch_kwargs for the data_asset.
            **kwargs: additional key-value pairs to pass to the datasource when fetching the batch.

        Returns:
            Great Expectations data_asset with attached expectation_suite and DataContext
        """
        normalized_data_asset_name = self._normalize_data_asset_name(data_asset_name)

        datasource = self.get_datasource(normalized_data_asset_name.datasource)
        if not datasource:
            raise DataContextError(
                "Can't find datasource {0:s} in the config - please check your great_expectations.yml"
            )

        data_asset = datasource.get_batch(normalized_data_asset_name,
                                          expectation_suite_name,
                                          batch_kwargs,
                                          **kwargs)
        return data_asset

    def add_datasource(self, name, type_, **kwargs):
        """Add a new datasource to the data context.

        The type\_ parameter must match one of the recognized types for the DataContext

        Args:
            name (str): the name for the new datasource to add
            type_ (str): the type of datasource to add

        Returns:
            datasource (Datasource)
        """
        datasource_class = self._get_datasource_class(type_)
        datasource = datasource_class(name=name, data_context=self, **kwargs)
        self._datasources[name] = datasource
        if not "datasources" in self._project_config:
            self._project_config["datasources"] = {}
        self._project_config["datasources"][name] = datasource.get_config()
        self._save_project_config()

        return datasource

    def get_config(self):
        self._save_project_config()
        return self._project_config

    def _get_datasource_class(self, datasource_type):
        if datasource_type == "pandas":
            return PandasDatasource
        elif datasource_type == "dbt":
            return DBTDatasource
        elif datasource_type == "sqlalchemy":
            return SqlAlchemyDatasource
        elif datasource_type == "spark":
            return SparkDFDatasource
        else:
            try:
                # Update to do dynamic loading based on plugin types
                return PandasDatasource
            except ImportError:
                raise
 
    def get_datasource(self, datasource_name="default"):
        """Get the named datasource

        Args:
            datasource_name (str): the name of the datasource from the configuration

        Returns:
            datasource (Datasource)
        """
        if datasource_name in self._datasources:
            return self._datasources[datasource_name]
        elif datasource_name in self._project_config["datasources"]:
            datasource_config = copy.deepcopy(self._project_config["datasources"][datasource_name])
        # elif len(self._project_config["datasources"]) == 1:
        #     datasource_name = list(self._project_config["datasources"])[0]
        #     datasource_config = copy.deepcopy(self._project_config["datasources"][datasource_name])
        else:
            raise ValueError(
                "Unable to load datasource %s -- no configuration found or invalid configuration." % datasource_name
            )
        type_ = datasource_config.pop("type")
        datasource_class= self._get_datasource_class(type_)
        datasource = datasource_class(name=datasource_name, data_context=self, **datasource_config)
        self._datasources[datasource_name] = datasource
        return datasource
            
    def _load_evaluation_parameter_store(self):
        """Load the evaluation parameter store to use for managing cross data-asset parameterized expectations.

        By default, the Context uses an in-memory parameter store only suitable for evaluation on a single node.

        Returns:
            None
        """
        # This is a trivial class that implements in-memory key value store.
        # We use it when user does not specify a custom class in the config file
        class MemoryEvaluationParameterStore(object):
            def __init__(self):
                self.dict = {}

            def get(self, run_id, name):
                if run_id in self.dict:
                    return self.dict[run_id][name] 
                else:
                    return {}

            def set(self, run_id, name, value):
                if run_id not in self.dict:
                    self.dict[run_id] = {}
                self.dict[run_id][name] = value

            def get_run_parameters(self, run_id):
                if run_id in self.dict:
                    return self.dict[run_id]
                else:
                    return {}

        #####
        #
        # If user wishes to provide their own implementation for this key value store (e.g.,
        # Redis-based), they should specify the following in the project config file:
        #
        # evaluation_parameter_store:
        #   type: demostore
        #   config:  - this is optional - this is how we can pass kwargs to the object's c-tor
        #     param1: boo
        #     param2: bah
        #
        # Module called "demostore" must be found in great_expectations/plugins/store.
        # Class "GreatExpectationsEvaluationParameterStore" must be defined in that module.
        # The class must implement the following methods:
        # 1. def __init__(self, **kwargs)
        #
        # 2. def get(self, name)
        #
        # 3. def set(self, name, value)
        #
        # We will load the module dynamically
        #
        #####
        try:
            config_block = self._project_config.get("evaluation_parameter_store")
            if not config_block or not config_block.get("type"):
                self._evaluation_parameter_store = MemoryEvaluationParameterStore()
            else:
                module_name = config_block.get("type")
                class_name = "GreatExpectationsEvaluationParameterStore"

                loaded_module = __import__(module_name, fromlist=[module_name])
                loaded_class = getattr(loaded_module, class_name)
                if config_block.get("config"):
                    self._evaluation_parameter_store = loaded_class(**config_block.get("config"))
                else:
                    self._evaluation_parameter_store = loaded_class()
        except Exception:
            logger.exception("Failed to load evaluation_parameter_store class")
            raise

    def list_expectation_suites(self):
        """Returns currently-defined expectation suites available in a nested dictionary structure
        reflecting the namespace provided by this DataContext.

        Returns:
            Dictionary of currently-defined expectation suites::

            {
              datasource: {
                generator: {
                  generator_asset: [list_of_expectation_suites]
                }
              }
              ...
            }

        """

        expectation_suites_dict = {}

        # First, we construct the *actual* defined expectation suites
        for datasource in os.listdir(self.expectations_directory):
            datasource_path = os.path.join(self.expectations_directory, datasource)
            if not os.path.isdir(datasource_path):
                continue
            if datasource not in expectation_suites_dict:
                expectation_suites_dict[datasource] = {}
            for generator in os.listdir(datasource_path):
                generator_path = os.path.join(datasource_path, generator)
                if not os.path.isdir(generator_path):
                    continue
                if generator not in expectation_suites_dict[datasource]:
                    expectation_suites_dict[datasource][generator] = {}
                for generator_asset in os.listdir(generator_path):
                    generator_asset_path = os.path.join(generator_path, generator_asset)
                    if os.path.isdir(generator_asset_path):
                        candidate_suites = os.listdir(generator_asset_path)
                        expectation_suites_dict[datasource][generator][generator_asset] = [
                            suite_name[:-5] for suite_name in candidate_suites if suite_name.endswith(".json")
                        ]

        return expectation_suites_dict

    def list_datasources(self):
        """List currently-configured datasources on this context.

        Returns:
            List(dict): each dictionary includes "name" and "type" keys
        """
        return [{"name": key, "type": value["type"]} for key, value in self._project_config["datasources"].items()]

    def _normalize_data_asset_name(self, data_asset_name):
        """Normalizes data_asset_names for a data context.
        
        A data_asset_name is defined per-project and consists of three components that together define a "namespace"
        for data assets, encompassing both expectation suites and batches.

        Within a namespace, an expectation suite effectively defines candidate "types" for batches of data, and
        validating a batch of data determines whether that instance is of the candidate type.

        The data_asset_name namespace consists of three components:

          - a datasource name
          - a generator_name
          - a generator_asset

        It has a string representation consisting of each of those components delimited by a character defined in the
        data_context ('/' by default).

        Args:
            data_asset_name (str): The (unnormalized) data asset name to normalize. The name will be split \
                according to the currently-configured data_asset_name_delimiter

        Returns:
            NormalizedDataAssetName
        """
        if isinstance(data_asset_name, NormalizedDataAssetName):
            return data_asset_name

        split_name = data_asset_name.split(self.data_asset_name_delimiter)
        existing_expectation_suites = self.list_expectation_suites()
        existing_namespaces = []
        for datasource in existing_expectation_suites.keys():
            for generator in existing_expectation_suites[datasource].keys():
                for generator_asset in existing_expectation_suites[datasource][generator]:
                    existing_namespaces.append(
                        NormalizedDataAssetName(
                            datasource,
                            generator,
                            generator_asset
                        )
                    )

        if len(split_name) > 3:
            raise DataContextError(
                "Invalid data_asset_name '{data_asset_name}': found too many components using delimiter '{delimiter}'"
                .format(
                        data_asset_name=data_asset_name,
                        delimiter=self.data_asset_name_delimiter
                )
            )
        
        elif len(split_name) == 1:
            # In this case, the name *must* refer to a unique data_asset_name
            provider_names = set()
            generator_asset = split_name[0]
            for normalized_identifier in existing_namespaces:
                curr_generator_asset = normalized_identifier[2]
                if generator_asset == curr_generator_asset:
                    provider_names.add(
                        normalized_identifier
                    )

            # NOTE: Current behavior choice is to continue searching to see whether the namespace is ambiguous
            # based on configured generators *even* if there is *only one* namespace with expectation suites
            # in it.

            # If generators' namespaces are enormous or if they are slow to provide all their available names,
            # that behavior could become unwieldy, and perhaps should be revisited by using the escape hatch
            # commented out below.

            # if len(provider_names) == 1:
            #     return provider_names[0]
            #
            # elif len(provider_names) > 1:
            #     raise DataContextError(
            #         "Ambiguous data_asset_name '{data_asset_name}'. Multiple candidates found: {provider_names}"
            #         .format(data_asset_name=data_asset_name, provider_names=provider_names)
            #     )
                    
            available_names = self.get_available_data_asset_names()
            for datasource in available_names.keys():
                for generator in available_names[datasource].keys():
                    names_set = available_names[datasource][generator]
                    if generator_asset in names_set:
                        provider_names.add(
                            NormalizedDataAssetName(datasource, generator, generator_asset)
                        )
            
            if len(provider_names) == 1:
                return provider_names.pop()

            elif len(provider_names) > 1:
                raise DataContextError(
                    "Ambiguous data_asset_name '{data_asset_name}'. Multiple candidates found: {provider_names}"
                    .format(data_asset_name=data_asset_name, provider_names=provider_names)
                )

            # If we are here, then the data_asset_name does not belong to any configured datasource or generator
            # If there is only a single datasource and generator, we assume the user wants to create a new
            # namespace.
            if (len(available_names.keys()) == 1 and  # in this case, we know that the datasource name is valid
                    len(available_names[datasource].keys()) == 1):
                logger.info("Normalizing to a new generator name.")
                return NormalizedDataAssetName(
                    datasource,
                    generator,
                    generator_asset
                )

            if len(available_names.keys()) == 0:
                raise DataContextError(
                    "No datasource configured: a datasource is required to normalize an incomplete data_asset_name"
                )

            raise DataContextError(
                "Ambiguous data_asset_name: no existing data_asset has the provided name, no generator provides it, "
                " and there are multiple datasources and/or generators configured."
            )

        elif len(split_name) == 2:
            # In this case, the name must be a datasource_name/generator_asset

            # If the data_asset_name is already defined by a config in that datasource, return that normalized name.
            provider_names = set()
            for normalized_identifier in existing_namespaces:
                curr_datasource_name = normalized_identifier[0]
                curr_generator_asset = normalized_identifier[2]
                if curr_datasource_name == split_name[0] and curr_generator_asset == split_name[1]:
                    provider_names.add(normalized_identifier)

            # NOTE: Current behavior choice is to continue searching to see whether the namespace is ambiguous
            # based on configured generators *even* if there is *only one* namespace with expectation suites
            # in it.

            # If generators' namespaces are enormous or if they are slow to provide all their available names,
            # that behavior could become unwieldy, and perhaps should be revisited by using the escape hatch
            # commented out below.

            # if len(provider_names) == 1:
            #     return provider_names[0]
            #
            # elif len(provider_names) > 1:
            #     raise DataContextError(
            #         "Ambiguous data_asset_name '{data_asset_name}'. Multiple candidates found: {provider_names}"
            #         .format(data_asset_name=data_asset_name, provider_names=provider_names)
            #     )

            available_names = self.get_available_data_asset_names()
            for datasource_name in available_names.keys():
                for generator in available_names[datasource_name].keys():
                    generator_assets = available_names[datasource_name][generator]
                    if split_name[0] == datasource_name and split_name[1] in generator_assets:
                        provider_names.add(NormalizedDataAssetName(datasource_name, generator, split_name[1]))

            if len(provider_names) == 1:
                return provider_names.pop()
            
            elif len(provider_names) > 1:
                raise DataContextError(
                    "Ambiguous data_asset_name '{data_asset_name}'. Multiple candidates found: {provider_names}"
                    .format(data_asset_name=data_asset_name, provider_names=provider_names)
                )

            # If we are here, then the data_asset_name does not belong to any configured datasource or generator
            # If there is only a single generator for their provided datasource, we allow the user to create a new
            # namespace.
            if split_name[0] in available_names and len(available_names[split_name[0]]) == 1:
                logger.info("Normalizing to a new generator name.")
                return NormalizedDataAssetName(
                    split_name[0],
                    list(available_names[split_name[0]].keys())[0],
                    split_name[1]
                )

            if len(available_names.keys()) == 0:
                raise DataContextError(
                    "No datasource configured: a datasource is required to normalize an incomplete data_asset_name"
                )

            raise DataContextError(
                "No generator available to produce data_asset_name '{data_asset_name}' "
                "with datasource '{datasource_name}'"
                .format(data_asset_name=data_asset_name, datasource_name=datasource_name)
            )

        elif len(split_name) == 3:
            # In this case, we *do* check that the datasource and generator names are valid, but
            # allow the user to define a new generator asset
            datasources = [datasource["name"] for datasource in self.list_datasources()]
            if split_name[0] in datasources:
                datasource = self.get_datasource(split_name[0])
                generators = [generator["name"] for generator in datasource.list_generators()]
                if split_name[1] in generators:
                    return NormalizedDataAssetName(*split_name)

            raise DataContextError(
                "Invalid data_asset_name: no configured datasource '{datasource_name}' "
                "with generator '{generator_name}'"
                .format(datasource_name=split_name[0], generator_name=split_name[1])
            )

    def get_expectation_suite(self, data_asset_name, expectation_suite_name="default"):
        """Get or create a named expectation suite for the provided data_asset_name.

        Args:
            data_asset_name (str or NormalizedDataAssetName): the data asset name to which the expectation suite belongs
            expectation_suite_name (str): the name for the expectation suite

        Returns:
            expectation_suite
        """
        if not isinstance(data_asset_name, NormalizedDataAssetName):
            data_asset_name = self._normalize_data_asset_name(data_asset_name)

        config_file_path = self._get_normalized_data_asset_name_filepath(data_asset_name, expectation_suite_name)
        if os.path.isfile(config_file_path):
            with open(config_file_path, 'r') as json_file:
                read_config = json.load(json_file)
            # update the data_asset_name to correspond to the current name (in case the config has been moved/renamed)
            read_config["data_asset_name"] = self.data_asset_name_delimiter.join(data_asset_name)
            return read_config
        else:
            return get_empty_expectation_suite(
                self.data_asset_name_delimiter.join(data_asset_name),
                expectation_suite_name
            )

    def save_expectation_suite(self, expectation_suite, data_asset_name=None, expectation_suite_name=None):
        """Save the provided expectation suite into the DataContext.

        Args:
            expectation_suite: the suite to save
            data_asset_name: the data_asset_name for this expectation suite. If no name is provided, the name will\
                be read from the suite
            expectation_suite_name: the name of this expectation suite. If no name is provided the name will \
                be read from the suite

        Returns:
            None
        """
        if data_asset_name is None:
            try:
                data_asset_name = expectation_suite['data_asset_name']
            except KeyError:
                raise DataContextError(
                    "data_asset_name must either be specified or present in the provided expectation suite")
        if expectation_suite_name is None:
            try:
                expectation_suite_name = expectation_suite['expectation_suite_name']
            except KeyError:
                raise DataContextError(
                    "expectation_suite_name must either be specified or present in the provided expectation suite")
        if not isinstance(data_asset_name, NormalizedDataAssetName):
            data_asset_name = self._normalize_data_asset_name(data_asset_name)
        config_file_path = self._get_normalized_data_asset_name_filepath(data_asset_name, expectation_suite_name)
        safe_mmkdir(os.path.dirname(config_file_path), exist_ok=True)
        with open(config_file_path, 'w') as outfile:
            json.dump(expectation_suite, outfile, indent=2)
        self._compiled = False

    def bind_evaluation_parameters(self, run_id):  # , expectations):
        """Return current evaluation parameters stored for the provided run_id, ready to be bound to parameterized
        expectation values.

        Args:
            run_id: the run_id for which to return evaluation parameters

        Returns:
            evaluation_parameters (dict)
        """
        # TOOO: only return parameters requested by the given expectations
        return self._evaluation_parameter_store.get_run_parameters(run_id)

    def register_validation_results(self, run_id, validation_results, data_asset=None):
        """Process results of a validation run. This method is called by data_asset objects that are connected to
         a DataContext during validation. It performs several actions:
          - store the validation results to a result_store, if one is configured
          - store a snapshot of the data_asset, if so configured and a compatible data_asset is available
          - perform a callback action using the validation results, if one is configured
          - retrieve validation results referenced in other parameterized expectations and store them in the \
            evaluation parameter store.

        Args:
            run_id: the run_id for which to register validation results
            validation_results: the validation results object
            data_asset: the data_asset to snapshot, if snapshot is configured

        Returns:
            validation_results: Validation results object, with updated meta information including references to \
            stored data, if appropriate
        """

        try:
            data_asset_name = validation_results["meta"]["data_asset_name"]
        except KeyError:
            logger.warning("No data_asset_name found in validation results; using '_untitled'")
            data_asset_name = "_untitled"

        try:
            expectation_suite_name = validation_results["meta"]["expectation_suite_name"]
        except KeyError:
            logger.warning("No expectation_suite_name found in validation results; using '_untitled'")
            expectation_suite_name = "_untitled"

        try:
            normalized_data_asset_name = self._normalize_data_asset_name(data_asset_name)
        except DataContextError:
            logger.warning(
                "Registering validation results for a data_asset_name that cannot be normalized in this context."
            )

        expectation_suite_name = validation_results["meta"].get("expectation_suite_name", "default")
        if "result_store" in self._project_config:
            result_store = self._project_config["result_store"]
            if isinstance(result_store, dict) and "filesystem" in result_store:
                validation_filepath = self._get_normalized_data_asset_name_filepath(
                    normalized_data_asset_name,
                    expectation_suite_name,
                    base_path=os.path.join(
                        self.root_directory,
                        result_store["filesystem"]["base_directory"],
                        run_id
                    )
                )
                logger.debug("Storing validation result: %s" % validation_filepath)
                safe_mmkdir(os.path.dirname(validation_filepath))
                with open(validation_filepath, "w") as outfile:
                    json.dump(validation_results, outfile, indent=2)
            if isinstance(result_store, dict) and "s3" in result_store:
                bucket = result_store["s3"]["bucket"]
                key_prefix = result_store["s3"]["key_prefix"]
                key = os.path.join(
                    key_prefix,
                    "validations/{run_id}/{data_asset_name}".format(
                        run_id=run_id,
                        data_asset_name=self._get_normalized_data_asset_name_filepath(
                            normalized_data_asset_name,
                            expectation_suite_name,
                            base_path=""
                        )
                    )
                )
                validation_results["meta"]["result_reference"] = "s3://{bucket}/{key}".format(bucket=bucket, key=key)
                try:
                    import boto3
                    s3 = boto3.resource('s3')
                    result_s3 = s3.Object(bucket, key)
                    result_s3.put(Body=json.dumps(validation_results).encode('utf-8'))
                except ImportError:
                    logger.error("Error importing boto3 for AWS support.")
                except Exception:
                    raise

        if "result_callback" in self._project_config:
            result_callback = self._project_config["result_callback"]
            if isinstance(result_callback, dict) and "slack" in result_callback:
                get_slack_callback(result_callback["slack"])(validation_results)
            else:
                logger.warning("Unrecognized result_callback configuration.")

        if "data_asset_snapshot_store" in self._project_config and validation_results["success"] is False:
            data_asset_snapshot_store = self._project_config["data_asset_snapshot_store"]
            if isinstance(data_asset, PandasDataset):
                if isinstance(data_asset_snapshot_store, dict) and "filesystem" in data_asset_snapshot_store:
                    logger.info("Storing dataset to file")
                    safe_mmkdir(os.path.join(
                        self.root_directory,
                        data_asset_snapshot_store["filesystem"]["base_directory"],
                        run_id)
                    )
                    data_asset.to_csv(
                        self._get_normalized_data_asset_name_filepath(
                            normalized_data_asset_name,
                            expectation_suite_name,
                            base_path=os.path.join(
                                self.root_directory,
                                data_asset_snapshot_store["filesystem"]["base_directory"],
                                run_id
                            ),
                            file_extension=".csv.gz"
                        ),
                        compression="gzip"
                    )

                if isinstance(data_asset_snapshot_store, dict) and "s3" in data_asset_snapshot_store:
                    bucket = data_asset_snapshot_store["s3"]["bucket"]
                    key_prefix = data_asset_snapshot_store["s3"]["key_prefix"]
                    key = os.path.join(
                        key_prefix,
                        "validations/{run_id}/{data_asset_name}.csv.gz".format(
                            run_id=run_id,
                            data_asset_name=self._get_normalized_data_asset_name_filepath(
                                normalized_data_asset_name,
                                expectation_suite_name,
                                base_path="",
                                file_extension=".csv.gz"
                            )
                        )
                    )
                    validation_results["meta"]["data_asset_snapshot"] = "s3://{bucket}/{key}".format(
                        bucket=bucket,
                        key=key)

                    try:
                        import boto3
                        s3 = boto3.resource('s3')
                        result_s3 = s3.Object(bucket, key)
                        result_s3.put(Body=data_asset.to_csv(compression="gzip").encode('utf-8'))
                    except ImportError:
                        logger.error("Error importing boto3 for AWS support. Unable to save to result store.")
                    except Exception:
                        raise
            else:
                logger.warning(
                    "Unable to save data_asset of type: %s. Only PandasDataset is supported." % type(data_asset))

        if not self._compiled:
            self._compile()

        if ("meta" not in validation_results or
                "data_asset_name" not in validation_results["meta"] or
                "expectation_suite_name" not in validation_results["meta"]
        ):
            logger.warning(
                "Both data_asset_name ane expectation_suite_name must be in validation results to "
                "register evaluation parameters."
            )
            return validation_results
        elif (data_asset_name not in self._compiled_parameters["data_assets"] or
              expectation_suite_name not in self._compiled_parameters["data_assets"][data_asset_name]):
            # This is fine; short-circuit since we do not need to register any results from this dataset.
            return validation_results
        
        for result in validation_results['results']:
            # Unoptimized: loop over all results and check if each is needed
            expectation_type = result['expectation_config']['expectation_type']
            if expectation_type in self._compiled_parameters["data_assets"][data_asset_name][expectation_suite_name]:
                # First, bind column-style parameters
                if (("column" in result['expectation_config']['kwargs']) and 
                    ("columns" in self._compiled_parameters["data_assets"][data_asset_name][expectation_suite_name][expectation_type]) and
                    (result['expectation_config']['kwargs']["column"] in
                     self._compiled_parameters["data_assets"][data_asset_name][expectation_suite_name][expectation_type]["columns"])):

                    column = result['expectation_config']['kwargs']["column"]
                    # Now that we have a small search space, invert logic, and look for the parameters in our result
                    for type_key, desired_parameters in self._compiled_parameters["data_assets"][data_asset_name][expectation_suite_name][expectation_type]["columns"][column].items():
                        # value here is the set of desired parameters under the type_key
                        for desired_param in desired_parameters:
                            desired_key = desired_param.split(":")[-1]
                            if type_key == "result" and desired_key in result['result']:
                                self.store_validation_param(run_id, desired_param, result["result"][desired_key])
                            elif type_key == "details" and desired_key in result["result"]["details"]:
                                self.store_validation_param(run_id, desired_param, result["result"]["details"])
                            else:
                                logger.warning("Unrecognized key for parameter %s" % desired_param)
                
                # Next, bind parameters that do not have column parameter
                for type_key, desired_parameters in self._compiled_parameters["data_assets"][data_asset_name][expectation_suite_name][expectation_type].items():
                    if type_key == "columns":
                        continue
                    for desired_param in desired_parameters:
                        desired_key = desired_param.split(":")[-1]
                        if type_key == "result" and desired_key in result['result']:
                            self.store_validation_param(run_id, desired_param, result["result"][desired_key])
                        elif type_key == "details" and desired_key in result["result"]["details"]:
                            self.store_validation_param(run_id, desired_param, result["result"]["details"])
                        else:
                            logger.warning("Unrecognized key for parameter %s" % desired_param)

        return validation_results

    def store_validation_param(self, run_id, key, value):
        """Store a new validation parameter.

        Args:
            run_id: current run_id
            key: parameter key
            value: parameter value

        Returns:
            None
        """
        self._evaluation_parameter_store.set(run_id, key, value)

    def get_validation_param(self, run_id, key):
        """Get a new validation parameter.

        Args:
            run_id: run_id for desired value
            key: parameter key

        Returns:
            value stored in evaluation_parameter_store for the provided run_id and key
        """
        return self._evaluation_parameter_store.get(run_id, key)

    def _compile(self):
        """Compiles all current expectation configurations in this context to be ready for result registration.
        
        Compilation only respects parameters with a URN structure beginning with urn:great_expectations:validations
        It splits parameters by the : (colon) character; valid URNs must have one of the following structures to be
        automatically recognized.

        "urn" : "great_expectations" : "validations" : data_asset_name : expectation_suite_name : "expectations" : expectation_name : "columns" : column_name : "result": result_key
         [0]            [1]                 [2]              [3]                   [4]                  [5]             [6]              [7]         [8]        [9]        [10]
        
        "urn" : "great_expectations" : "validations" : data_asset_name : expectation_suite_name : "expectations" : expectation_name : "columns" : column_name : "details": details_key
         [0]            [1]                 [2]              [3]                   [4]                  [5]             [6]              [7]         [8]        [9]         [10]

        "urn" : "great_expectations" : "validations" : data_asset_name : expectation_suite_name : "expectations" : expectation_name : "result": result_key
         [0]            [1]                 [2]              [3]                  [4]                  [5]              [6]              [7]         [8]

        "urn" : "great_expectations" : "validations" : data_asset_name : expectation_suite_name : "expectations" : expectation_name : "details": details_key
         [0]            [1]                 [2]              [3]                  [4]                   [5]             [6]              [7]        [8]

         Parameters are compiled to the following structure:

         :: json

         {
             "raw": <set of all parameters requested>
             "data_assets": {
                 data_asset_name: {
                    expectation_suite_name: {
                        expectation_name: {
                            "details": <set of details parameter values requested>
                            "result": <set of result parameter values requested>
                            column_name: {
                                "details": <set of details parameter values requested>
                                "result": <set of result parameter values requested>
                            }
                        }
                    }
                 }
             }
         }


        """

        # Full recompilation every time
        self._compiled_parameters = {
            "raw": set(),
            "data_assets": {}
        }

        known_asset_dict = self.list_expectation_suites()
        # Convert known assets to the normalized name system
        flat_assets_dict = {}
        for datasource in known_asset_dict.keys():
            for generator in known_asset_dict[datasource].keys():
                for data_asset_name in known_asset_dict[datasource][generator].keys():
                    flat_assets_dict[
                        datasource + self._data_asset_name_delimiter +
                        generator + self._data_asset_name_delimiter +
                        data_asset_name
                    ] = known_asset_dict[datasource][generator][data_asset_name]
        config_paths = [y for x in os.walk(self.expectations_directory) for y in glob(os.path.join(x[0], '*.json'))]

        for config_file in config_paths:
            config = json.load(open(config_file, 'r'))
            for expectation in config["expectations"]:
                for _, value in expectation["kwargs"].items():
                    if isinstance(value, dict) and '$PARAMETER' in value:
                        # Compile *only* respects parameters in urn structure
                        # beginning with urn:great_expectations:validations
                        if value["$PARAMETER"].startswith("urn:great_expectations:validations:"):
                            column_expectation = False
                            parameter = value["$PARAMETER"]
                            self._compiled_parameters["raw"].add(parameter)
                            param_parts = parameter.split(":")
                            try:
                                data_asset_name = param_parts[3]
                                expectation_suite_name = param_parts[4]
                                expectation_name = param_parts[6]
                                if param_parts[7] == "columns":
                                    column_expectation = True
                                    column_name = param_parts[8]
                                    param_key = param_parts[9]
                                else:
                                    param_key = param_parts[7]
                            except IndexError:
                                logger.warning("Invalid parameter urn (not enough parts): %s" % parameter)
                                continue

                            if (data_asset_name not in flat_assets_dict or
                                    expectation_suite_name not in flat_assets_dict[data_asset_name]):
                                logger.warning("Adding parameter %s for unknown data asset config" % parameter)

                            if data_asset_name not in self._compiled_parameters["data_assets"]:
                                self._compiled_parameters["data_assets"][data_asset_name] = {}

                            if expectation_suite_name not in self._compiled_parameters["data_assets"][data_asset_name]:
                                self._compiled_parameters["data_assets"][data_asset_name][expectation_suite_name] = {}

                            if expectation_name not in self._compiled_parameters["data_assets"][data_asset_name][expectation_suite_name]:
                                self._compiled_parameters["data_assets"][data_asset_name][expectation_suite_name][expectation_name] = {}

                            if column_expectation:
                                if "columns" not in self._compiled_parameters["data_assets"][data_asset_name][expectation_suite_name][expectation_name]:
                                    self._compiled_parameters["data_assets"][data_asset_name][expectation_suite_name][expectation_name]["columns"] = {}
                                if column_name not in self._compiled_parameters["data_assets"][data_asset_name][expectation_suite_name][expectation_name]["columns"]:
                                    self._compiled_parameters["data_assets"][data_asset_name][expectation_suite_name][expectation_name]["columns"][column_name] = {}
                                if param_key not in self._compiled_parameters["data_assets"][data_asset_name][expectation_suite_name][expectation_name]["columns"][column_name]:
                                    self._compiled_parameters["data_assets"][data_asset_name][expectation_suite_name][expectation_name]["columns"][column_name][param_key] = set()
                                self._compiled_parameters["data_assets"][data_asset_name][expectation_suite_name][expectation_name]["columns"][column_name][param_key].add(parameter)
                            
                            elif param_key in ["result", "details"]:
                                if param_key not in self._compiled_parameters["data_assets"][data_asset_name][expectation_suite_name][expectation_name]:
                                    self._compiled_parameters["data_assets"][data_asset_name][expectation_suite_name][expectation_name][param_key] = set()
                                self._compiled_parameters["data_assets"][data_asset_name][expectation_suite_name][expectation_name][param_key].add(parameter)
                            
                            else:
                                logger.warning("Invalid parameter urn (unrecognized structure): %s" % parameter)

        self._compiled = True

    def get_validation_result(self, data_asset_name, expectation_suite_name="default", run_id=None, failed_only=False):
        """Get validation results from a configured store.

        Args:
            data_asset_name: name of data asset for which to get validation result
            expectation_suite_name: expectation_suite name for which to get validation result (default: "default")
            run_id: run_id for which to get validation result (if None, fetch the latest result by alphanumeric sort)
            failed_only: if True, filter the result to return only failed expectations

        Returns:
            validation_result

        """

        validation_location = self.get_validation_location(data_asset_name, expectation_suite_name, run_id)

        if 'filepath' in validation_location:
            validation_path = validation_location['filepath']
            with open(validation_path, "r") as infile:
                results_dict = json.load(infile)

            if failed_only:
                failed_results_list = [result for result in results_dict["results"] if not result["success"]]
                results_dict["results"] = failed_results_list
                return results_dict
            else:
                return results_dict
    
        elif 'bucket' in validation_location: # s3

            try:
                import boto3
                s3 = boto3.client('s3')
            except ImportError:
                raise ImportError("boto3 is required for retrieving a dataset from s3")
        
            bucket = validation_location["bucket"]
            key = validation_location["key"]
            s3_response_object = s3.get_object(Bucket=bucket, Key=key)
            object_content = s3_response_object['Body'].read()
            
            results_dict = json.loads(object_content)

            if failed_only:
                failed_results_list = [result for result in results_dict["results"] if not result["success"]]
                results_dict["results"] = failed_results_list
                return results_dict
            else:
                return results_dict
        else:
            raise DataContextError("Invalid result_store configuration: only 'filesystem' and 's3' are supported.")

    # TODO: refactor this into a snapshot getter based on project_config
    # def get_failed_dataset(self, validation_result, **kwargs):
    #     try:
    #         reference_url = validation_result["meta"]["dataset_reference"]
    #     except KeyError:
    #         raise ValueError("Validation result must have a dataset_reference in the meta object to fetch")
        
    #     if reference_url.startswith("s3://"):
    #         try:
    #             import boto3
    #             s3 = boto3.client('s3')
    #         except ImportError:
    #             raise ImportError("boto3 is required for retrieving a dataset from s3")
        
    #         parsed_url = urlparse(reference_url)
    #         bucket = parsed_url.netloc
    #         key = parsed_url.path[1:]
            
    #         s3_response_object = s3.get_object(Bucket=bucket, Key=key)
    #         if key.endswith(".csv"):
    #             # Materialize as dataset
    #             # TODO: check the associated config for the correct data_asset_type to use
    #             return read_csv(s3_response_object['Body'], **kwargs)
    #         else:
    #             return s3_response_object['Body']

    #     else:
    #         raise ValueError("Only s3 urls are supported.")

    def update_return_obj(self, data_asset, return_obj):
        """Helper called by data_asset.

        Args:
            data_asset: The data_asset whose validation produced the current return object
            return_obj: the return object to update

        Returns:
            return_obj: the return object, potentially changed into a widget by the configured expectation explorer
        """
        if self._expectation_explorer:
            return self._expectation_explorer_manager.create_expectation_widget(data_asset, return_obj)
        else:
            return return_obj

    def render_full_static_site(self):
        """
        Render the static site for the project.

        Returns:
            None
        """

        index_links = []

        validation_filepaths = [y for x in os.walk(self.fixtures_validations_directory) for y in glob(os.path.join(x[0], '*.json'))]
        for validation_filepath in validation_filepaths:
            # descriptive validation view
            logger.debug("Loading validation from: %s" % validation_filepath)
            with open(validation_filepath, "r") as infile:
                validation = json.load(infile)

            run_id = validation['meta']['run_id']
            data_asset_name = validation['meta']['data_asset_name']
            expectation_suite_name = validation['meta']['expectation_suite_name']
            
            descriptive_model = DescriptivePageRenderer.render(validation)
            out_descriptive_filepath = self.get_validation_doc_filepath(
                data_asset_name, "{run_id}-{expectation_suite_name}-Descriptive".format(
                    run_id=run_id.replace(':', ''),
                    expectation_suite_name=expectation_suite_name
                )
            )
            safe_mmkdir(os.path.dirname(out_descriptive_filepath))

            with open(out_descriptive_filepath, 'w') as writer:
                writer.write(DefaultJinjaPageView.render(descriptive_model))

            index_links.append({
                "data_asset_name" : data_asset_name,
                "expectation_suite_name": expectation_suite_name,
                "run_id": run_id,
                "filepath": os.path.relpath(out_descriptive_filepath, self.data_doc_directory)
            })

            # prescriptive validation view
            # prescriptive_model = PrescriptivePageRenderer.render(validation_results=validation)
            # out_prescriptive_filepath = self.get_validation_doc_filepath(
            #     data_asset_name, "{run_id}-{expectation_suite_name}-Prescriptive".format(
            #         run_id=run_id.replace(':', ''),
            #         expectation_suite_name=expectation_suite_name
            #     )
            # )
            # safe_mmkdir(os.path.dirname(out_prescriptive_filepath))
            #
            # with open(out_prescriptive_filepath, 'w') as writer:
            #     writer.write(DefaultJinjaPageView.render(prescriptive_model))
            #
            # index_links.append({
            #     "data_asset_name": data_asset_name,
            #     "expectation_suite_name": expectation_suite_name,
            #     "run_id": run_id,
            #     "filepath": os.path.relpath(out_prescriptive_filepath, self.data_doc_directory)
            # })

        expectation_suite_filepaths = [y for x in os.walk(self.expectations_directory) for y in glob(os.path.join(x[0], '*.json'))]
        for expectation_suite_filepath in expectation_suite_filepaths:
            with open(expectation_suite_filepath, "r") as infile:
                expectation_suite = json.load(infile)

            data_asset_name = expectation_suite['data_asset_name']
            expectation_suite_name = expectation_suite['expectation_suite_name']
            model = PrescriptivePageRenderer.render(validation_results=validation)
            out_filepath = self.get_validation_doc_filepath(
                data_asset_name,
                expectation_suite_name
            )
            safe_mmkdir(os.path.dirname(out_filepath))
            
            with open(out_filepath, 'w') as writer:
                writer.write(DefaultJinjaPageView.render(model))

            index_links.append({
                "data_asset_name": data_asset_name,
                "expectation_suite_name": expectation_suite_name,
                "filepath": os.path.relpath(out_filepath, self.data_doc_directory)
            })
        
        index_links_dict = OrderedDict()

        for il in index_links:
            source, generator, asset = il["data_asset_name"].split('/')
            if not source in index_links_dict:
                index_links_dict[source] = OrderedDict()
            if not generator in index_links_dict[source]:
                index_links_dict[source][generator] = OrderedDict()
            if not asset in index_links_dict[source][generator]:
                index_links_dict[source][generator][asset] = {
                    'validation_links': [],
                    'expectation_suite_links': []
                }

            if "run_id" in il:
                index_links_dict[source][generator][asset]["validation_links"].append(
                    {
                        "full_data_asset_name": il["data_asset_name"],
                        "run_id": il["run_id"],
                        "expectation_suite_name": il["expectation_suite_name"],
                        "filepath": il["filepath"],
                        "source": source,
                        "generator": generator,
                        "asset": asset
                    }
                )
            else:
                index_links_dict[source][generator][asset]["expectation_suite_links"].append(
                    {
                        "full_data_asset_name": il["data_asset_name"],
                        "expectation_suite_name": il["expectation_suite_name"],
                        "filepath": il["filepath"],
                        "source": source,
                        "generator": generator,
                        "asset": asset
                    }
                )

        sections = []

        for source, generators in index_links_dict.items():
            content_blocks = []

            source_header_block = {
                "content_block_type": "header",
                "header": source,
                "styling": {
                    "classes": ["col-12"],
                    "header": {
                        "classes": ["alert", "alert-secondary"]
                    }
                }
            }
            content_blocks.append(source_header_block)

            for generator, data_assets in generators.items():
                generator_header_block = {
                    "content_block_type": "header",
                    "header": generator,
                    "styling": {
                        "classes": ["col-12", "ml-4"],
                    }
                }
                content_blocks.append(generator_header_block)

                horizontal_rule = {
                    "content_block_type": "string_template",
                    "string_template": {
                        "template": "",
                        "params": {},
                        "tag": "hr"
                    },
                    "styling": {
                        "classes": ["col-12"],
                    }
                }
                content_blocks.append(horizontal_rule)

                for data_asset, link_lists in data_assets.items():
                    data_asset_heading = {
                        "content_block_type": "string_template",
                        "string_template": {
                            "template": "$data_asset",
                            "params": {
                                "data_asset": data_asset
                            },
                            "tag": "blockquote",
                            "styling": {
                                "params": {
                                    "data_asset": {
                                        "classes": ["blockquote"],
                                    }
                                }
                            }
                        },
                        "styling": {
                            "classes": ["col-sm-4", "col-xs-12", "pl-sm-5", "pl-xs-0"],
                            "styles": {
                                "margin-top": "10px",
                                "word-break": "break-all"
                            }
                        }
                    }
                    content_blocks.append(data_asset_heading)

                    expectation_suite_links = link_lists["expectation_suite_links"]
                    expectation_suite_link_table_rows = [
                        [{
                            "template": "$link_text",
                            "params": {
                                "link_text": link_dict["expectation_suite_name"]
                            },
                            "tag": "a",
                            "styling": {
                                "params": {
                                    "link_text": {
                                        "attributes": {
                                            "href": link_dict["filepath"]
                                        }
                                    }
                                }
                            }
                        }] for link_dict in expectation_suite_links
                    ]
                    expectation_suite_link_table = {
                        "content_block_type": "table",
<<<<<<< HEAD
                        "subheader": "Expectation Suites",
                        "table": expectation_suite_link_table_rows,
=======
                        "sub_header": "Expectation Suites",
                        "table_rows": expectation_suite_link_table_rows,
>>>>>>> c6422f0c
                        "styling": {
                            "classes": ["col-sm-4", "col-xs-12"],
                            "styles": {
                                "margin-top": "10px"
                            },
                            "body": {
                                "classes": ["table", "table-sm", ],
                            }
                        },
                    }
                    content_blocks.append(expectation_suite_link_table)

                    validation_links = link_lists["validation_links"]
                    validation_link_table_rows = [
                        [{
                            "template": "$link_text",
                            "params": {
                                "link_text": (link_dict["run_id"] + "-" + link_dict["expectation_suite_name"] + "-Descriptive") if "Descriptive" in link_dict["filepath"] else
                                (link_dict["run_id"] + "-" + link_dict["expectation_suite_name"] + "-Prescriptive")
                            },
                            "tag": "a",
                            "styling": {
                                "params": {
                                    "link_text": {
                                        "attributes": {
                                            "href": link_dict["filepath"]
                                        }
                                    }
                                }
                            }
                        }] for link_dict in validation_links
                    ]
                    validation_link_table = {
                        "content_block_type": "table",
<<<<<<< HEAD
                        "subheader": "Batch Validations",
                        "table": validation_link_table_rows,
=======
                        "sub_header": "Batch Validations",
                        "table_rows": validation_link_table_rows,
>>>>>>> c6422f0c
                        "styling": {
                            "classes": ["col-sm-4", "col-xs-12"],
                            "styles": {
                                "margin-top": "10px"
                            },
                            "body": {
                                "classes": ["table", "table-sm", ],
                            }
                        },
                    }
                    content_blocks.append(validation_link_table)

            section = {
                "section_name": source,
                "content_blocks": content_blocks
            }
            sections.append(section)

        with open(os.path.join(self.data_doc_directory, "index.html"), "w") as writer:
            writer.write(DefaultJinjaIndexPageView.render({
                "utm_medium": "index-page",
                "sections": sections
            }))

    def profile_datasource(self,
                           datasource_name,
                           generator_name=None,
                           data_assets=None,
                           max_data_assets=20,
                           profile_all_data_assets=True,
                           profiler=BasicDatasetProfiler,
                           dry_run=False):
        """Profile the named datasource using the named profiler.

        Args:
            datasource_name: the name of the datasource for which to profile data_assets
            generator_name: the name of the generator to use to get batches
            data_assets: list of data asset names to profile
            max_data_assets: if the number of data assets the generator yields is greater than this max_data_assets,
                profile_all_data_assets=True is required to profile all
            profile_all_data_assets: when True, all data assets are profiled, regardless of their number
            profiler: the profiler class to use
            dry_run: when true, the method checks arguments and reports if can profile or specifies the arguments that are missing

        Returns:
            A dictionary::

                {
                    "success": True/False,
                    "results": List of (expectation_suite, EVR) tuples for each of the data_assets found in the datasource
                }

            When success = False, the error details are under "error" key
        """
        if not dry_run:
            logger.info("Profiling '%s' with '%s'" % (datasource_name, profiler.__name__))

        profiling_results = {}
        data_asset_names = self.get_available_data_asset_names(datasource_name)
        if generator_name is None:
            if len(data_asset_names[datasource_name].keys()) == 1:
                generator_name = list(data_asset_names[datasource_name].keys())[0]
        if generator_name not in data_asset_names[datasource_name]:
            raise ProfilerError("Generator %s not found for datasource %s" % (generator_name, datasource_name))

        data_asset_name_list = list(data_asset_names[datasource_name][generator_name])
        total_data_assets = len(data_asset_name_list)

        if data_assets and len(data_assets) > 0:
            not_found_data_assets = [name for name in data_assets if name not in data_asset_name_list]
            if len(not_found_data_assets) > 0:
                profiling_results = {
                    'success': False,
                    'error': {
                        'code': DataContext.PROFILING_ERROR_CODE_SPECIFIED_DATA_ASSETS_NOT_FOUND,
                        'not_found_data_assets': not_found_data_assets,
                        'data_assets': data_asset_name_list
                    }
                }
                return profiling_results


            data_asset_name_list = data_assets
            data_asset_name_list.sort()
            total_data_assets = len(data_asset_name_list)
            if not dry_run:
                logger.info("Profiling the white-listed data assets: %s, alphabetically." % (",".join(data_asset_name_list)))
        else:
            if profile_all_data_assets:
                data_asset_name_list.sort()
            else:
                if total_data_assets > max_data_assets:
                    profiling_results = {
                        'success': False,
                        'error': {
                            'code': DataContext.PROFILING_ERROR_CODE_TOO_MANY_DATA_ASSETS,
                            'num_data_assets': total_data_assets,
                            'data_assets': data_asset_name_list
                        }
                    }
                    return profiling_results

        if not dry_run:
            logger.info("Profiling all %d data assets from generator %s" % (len(data_asset_name_list), generator_name))
        else:
            logger.info("Found %d data assets from generator %s" % (len(data_asset_name_list), generator_name))

        profiling_results['success'] = True

        if not dry_run:
            profiling_results['results'] = []
            total_columns, total_expectations, total_rows, skipped_data_assets = 0, 0, 0, 0
            total_start_time = datetime.datetime.now()
            run_id = total_start_time.isoformat().replace(":", "") + "Z"

            for name in data_asset_name_list:
                logger.info("\tProfiling '%s'..." % name)
                try:
                    start_time = datetime.datetime.now()

                    # FIXME: There needs to be an affordance here to limit to 100 rows, or downsample, etc.
                    batch = self.get_batch(
                        data_asset_name=NormalizedDataAssetName(datasource_name, generator_name, name),
                        expectation_suite_name=profiler.__name__
                    )

                    if not profiler.validate(batch):
                        raise ProfilerError(
                            "batch '%s' is not a valid batch for the '%s' profiler" % (name, profiler.__name__)
                        )

                    # Note: This logic is specific to DatasetProfilers, which profile a single batch. Multi-batch profilers
                    # will have more to unpack.
                    expectation_suite, validation_result = profiler.profile(batch, run_id=run_id)
                    profiling_results['results'].append((expectation_suite, validation_result))

                    if isinstance(batch, Dataset):
                        # For datasets, we can produce some more detailed statistics
                        row_count = batch.get_row_count()
                        total_rows += row_count
                        new_column_count = len(set([exp["kwargs"]["column"] for exp in expectation_suite["expectations"] if "column" in exp["kwargs"]]))
                        total_columns += new_column_count

                    new_expectation_count = len(expectation_suite["expectations"])
                    total_expectations += new_expectation_count

                    self.save_expectation_suite(expectation_suite)
                    duration = (datetime.datetime.now() - start_time).total_seconds()
                    logger.info("\tProfiled %d columns using %d rows from %s (%.3f sec)" %
                                (new_column_count, row_count, name, duration))

                except ProfilerError as err:
                    logger.warning(err.message)
                except IOError as exc:
                    logger.warning("IOError while profiling %s. (Perhaps a loading error?) Skipping." % (name))
                    logger.debug(str(exc))
                    skipped_data_assets += 1
                # FIXME: this is a workaround for catching SQLAlchemny exceptions without taking SQLAlchemy dependency.
                # Think how to avoid this.
                except Exception as e:
                    logger.warning("Exception while profiling %s. (Perhaps a loading error?) Skipping." % (name))
                    logger.debug(str(e))
                    skipped_data_assets += 1

            total_duration = (datetime.datetime.now() - total_start_time).total_seconds()
            logger.info("""
    Profiled %d of %d named data assets, with %d total rows and %d columns in %.2f seconds.
    Generated, evaluated, and stored %d candidate Expectations.
    Note: You will need to review and revise Expectations before using them in production.""" % (
                len(data_asset_name_list),
                total_data_assets,
                total_rows,
                total_columns,
                total_duration,
                total_expectations,
            ))
            if skipped_data_assets > 0:
                logger.warning("Skipped %d data assets due to errors." % skipped_data_assets)

        profiling_results['success'] = True
        return profiling_results


PROJECT_HELP_COMMENT = """# Welcome to great expectations. 
# This project configuration file allows you to define datasources, 
# generators, integrations, and other configuration artifacts that
# make it easier to use Great Expectations.

# For more help configuring great expectations, 
# see the documentation at: https://greatexpectations.io/config_file.html

# NOTE: GE uses the names of configured datasources and generators to manage
# how expectations and other configuration artifacts are stored in the 
# expectations/ and datasources/ folders. If you need to rename an existing
# datasource or generator, be sure to also update the paths for related artifacts.

"""

PROJECT_OPTIONAL_CONFIG_COMMENT = """

# The plugins_directory is where the data_context will look for custom_data_assets.py
# and any configured evaluation parameter store

plugins_directory: plugins/

# Configure additional data context options here.

# Uncomment the lines below to enable s3 as a result store. If a result store is enabled,
# validation results will be saved in the store according to run id.

# For S3, ensure that appropriate credentials or assume_role permissions are set where
# validation happens.


result_store:
  filesystem:
    base_directory: uncommitted/validations/
#   s3:
#     bucket: <your bucket>
#     key_prefix: <your key prefix>
#   

# Uncomment the lines below to enable a result callback.

# result_callback:
#   slack: https://slack.com/replace_with_your_webhook

# Uncomment the lines below to save snapshots of data assets that fail validation.

# data_asset_snapshot_store:
#   filesystem:
#     base_directory: uncommitted/snapshots/
#   s3:
#     bucket:
#     key_prefix:

# Uncomment the lines below to enable a custom evaluation_parameter_store
# evaluation_parameter_store:
#   type: my_evaluation_parameter_store
#   config:  # - this is optional - this is how we can pass kwargs to the object's constructor
#     param1: boo
#     param2: bah
"""

PROJECT_TEMPLATE = PROJECT_HELP_COMMENT + "datasources: {}\n" + PROJECT_OPTIONAL_CONFIG_COMMENT


PROFILE_COMMENT = """This file stores profiles with database access credentials. 
Do not commit this file to version control. 

A profile can optionally have a single parameter called 
"url" which will be passed to sqlalchemy's create_engine.

Otherwise, all credential options specified here for a 
given profile will be passed to sqlalchemy's create URL function.

"""<|MERGE_RESOLUTION|>--- conflicted
+++ resolved
@@ -1702,13 +1702,8 @@
                     ]
                     expectation_suite_link_table = {
                         "content_block_type": "table",
-<<<<<<< HEAD
                         "subheader": "Expectation Suites",
                         "table": expectation_suite_link_table_rows,
-=======
-                        "sub_header": "Expectation Suites",
-                        "table_rows": expectation_suite_link_table_rows,
->>>>>>> c6422f0c
                         "styling": {
                             "classes": ["col-sm-4", "col-xs-12"],
                             "styles": {
@@ -1743,13 +1738,8 @@
                     ]
                     validation_link_table = {
                         "content_block_type": "table",
-<<<<<<< HEAD
                         "subheader": "Batch Validations",
                         "table": validation_link_table_rows,
-=======
-                        "sub_header": "Batch Validations",
-                        "table_rows": validation_link_table_rows,
->>>>>>> c6422f0c
                         "styling": {
                             "classes": ["col-sm-4", "col-xs-12"],
                             "styles": {
