--- conflicted
+++ resolved
@@ -191,14 +191,7 @@
         safe_mmkdir(base_dir, exist_ok=True)
         open(os.path.join(base_dir, ".gitignore"), 'w').write("uncommitted/")
 
-<<<<<<< HEAD
-        for directory in [
-            "datasources",
-            "expectations",
-            "notebooks",
-            "plugins",
-            "uncommitted",
-        ]:
+        for directory in cls.BASE_DIRECTORIES:
             if directory == "plugins":
                 plugins_dir = os.path.join(base_dir, directory)
                 safe_mmkdir(plugins_dir, exist_ok=True)
@@ -209,19 +202,17 @@
                 cls.scaffold_custom_data_docs(plugins_dir)
             else:
                 safe_mmkdir(os.path.join(base_dir, directory), exist_ok=True)
+        
         uncommitted_dir = os.path.join(base_dir, "uncommitted")
-=======
-        for directory in cls.BASE_DIRECTORIES:
-            safe_mmkdir(os.path.join(base_dir, directory), exist_ok=True)
-            uncommitted_dir = os.path.join(base_dir, "uncommitted")
->>>>>>> 9fed1a5f
-
         for new_directory in cls.UNCOMMITTED_DIRECTORIES:
             safe_mmkdir(
                 os.path.join(uncommitted_dir, new_directory),
                 exist_ok=True
             )
-<<<<<<< HEAD
+
+        notebook_path = os.path.join(base_dir, "notebooks")
+        for subdir in cls.NOTEBOOK_SUBDIRECTORIES:
+            safe_mmkdir(os.path.join(notebook_path, subdir), exist_ok=True)
     
     @classmethod
     def scaffold_custom_data_docs(cls, plugins_dir):
@@ -229,14 +220,7 @@
         styles_template = file_relative_path(__file__, "../render/view/styles/data_docs_custom_styles_template.css")
         styles_destination_path = os.path.join(plugins_dir, "custom_data_docs", "styles", "data_docs_custom_styles.css")
         shutil.copyfile(styles_template, styles_destination_path)
-    
-=======
-
-        notebook_path = os.path.join(base_dir, "notebooks")
-        for subdir in cls.NOTEBOOK_SUBDIRECTORIES:
-            safe_mmkdir(os.path.join(notebook_path, subdir), exist_ok=True)
-
->>>>>>> 9fed1a5f
+
     @classmethod
     def scaffold_notebooks(cls, base_dir):
         """Copy template notebooks into the notebooks directory for a project."""
