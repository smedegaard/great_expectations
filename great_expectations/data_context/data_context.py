# -*- coding: utf-8 -*-

import os
import json
import logging
from ruamel.yaml import YAML
import sys
import copy
import errno
from glob import glob
from six import (
    string_types,
    PY2,
    PY3
)
import datetime
import shutil
import importlib
from collections import OrderedDict

from .util import get_slack_callback, safe_mmkdir
from ..types.base import DotDict

from great_expectations.exceptions import DataContextError, ConfigNotFoundError, ProfilerError

from great_expectations.render.renderer.site_builder import SiteBuilder


try:
    from urllib.parse import urlparse
except ImportError:
    from urlparse import urlparse

from great_expectations.data_asset.util import get_empty_expectation_suite
from great_expectations.dataset import Dataset, PandasDataset
from great_expectations.datasource import (
    PandasDatasource,
    SqlAlchemyDatasource,
    SparkDFDatasource,
    DBTDatasource
)
from great_expectations.profile.basic_dataset_profiler import BasicDatasetProfiler
from .store.types import (
    StoreMetaConfig,
)
from great_expectations.datasource.types import BatchKwargs

from .types import (
    NormalizedDataAssetName,     # TODO : Consider replacing this with DataAssetIdentifier. In either case, the class should inherit from DataContextResourceIdentifier.
    DataContextConfig,
    ValidationResultIdentifier,
)
from .templates import (
    PROJECT_TEMPLATE,
    PROFILE_COMMENT,
)

logger = logging.getLogger(__name__)
yaml = YAML()
yaml.indent(mapping=2, sequence=4, offset=2)
yaml.default_flow_style = False

ALLOWED_DELIMITERS = ['.', '/']


class ConfigOnlyDataContext(object):
    """This class implements most of the functionality of DataContext, with a few exceptions.

    1. ConfigOnlyDataContext does not attempt to keep its project_config in sync with a file on disc.
    2. ConfigOnlyDataContext doesn't attempt to "guess" paths or objects types. Instead, that logic is pushed into DataContext class.

    Together, these changes make ConfigOnlyDataContext class more testable.
    
    DataContext itself inherits from ConfigOnlyDataContext. It behaves essentially the same as the v0.7.* implementation of DataContext.
    """

    PROFILING_ERROR_CODE_TOO_MANY_DATA_ASSETS = 2
    PROFILING_ERROR_CODE_SPECIFIED_DATA_ASSETS_NOT_FOUND = 3

    # TODO: Consider moving this to DataContext, instead of ConfigOnlyDataContext, since it writes to disc.
    @classmethod
    def create(cls, project_root_dir=None):
        """Build a new great_expectations directory and DataContext object in the provided project_root_dir.

        `create` will not create a new "great_expectations" directory in the provided folder, provided one does not
        already exist. Then, it will initialize a new DataContext in that folder and write the resulting config.

        Args:
            project_root_dir: path to the root directory in which to create a new great_expectations directory

        Returns:
            DataContext
        """
        if not os.path.isdir(project_root_dir):
            raise DataContextError("project_root_dir must be a directory in which to initialize a new DataContext")
        else:
            try:
                os.mkdir(os.path.join(project_root_dir, "great_expectations"))
            except (FileExistsError, OSError):
                raise DataContextError(
                    "Cannot create a DataContext object when a great_expectations directory "
                    "already exists at the provided root directory.")

            with open(os.path.join(project_root_dir, "great_expectations/great_expectations.yml"), "w") as template:
                template.write(PROJECT_TEMPLATE)

        return cls(os.path.join(project_root_dir, "great_expectations"))
            
    def __init__(self, project_config, context_root_dir, data_asset_name_delimiter='/'):
        """DataContext constructor

        Args:
            context_root_dir: location to look for the ``great_expectations.yml`` file. If None, searches for the file \
            based on conventions for project subdirectories.
            data_asset_name_delimiter: the delimiter character to use when parsing data_asset_name parameters. \
            Defaults to '/'

        Returns:
            None
        """
        if not isinstance(project_config, DataContextConfig):
            raise TypeError("project_config must be an instance of DataContextConfig, not {0}".format(
                type(project_config)
            ))

        self._project_config = project_config
        self._context_root_directory = os.path.abspath(context_root_dir)

        # Init plugins
        sys.path.append(self.plugins_directory)


        # Init data sources
        self._datasources = {}
        for datasource in self._project_config["datasources"].keys():
            self.get_datasource(datasource)


        self._stores = DotDict()
        self._init_stores(self._project_config["stores"])


        # Stuff below this comment is legacy code, not yet fully converted to new-style Stores.
        self.data_doc_directory = os.path.join(self.root_directory, "uncommitted/documentation")

        self._compiled = False
        # /End store stuff


        if data_asset_name_delimiter not in ALLOWED_DELIMITERS:
            raise DataContextError("Invalid delimiter: delimiter must be '.' or '/'")
        self._data_asset_name_delimiter = data_asset_name_delimiter


    def _init_stores(self, store_configs):
        """Initialize all Stores for this DataContext.

        Stores are a good fit for reading/writing objects that:
            1. follow a clear key-value pattern, and 
            2. are usually edited programmatically, using the Context

        In general, Stores should take over most of the reading and writing to disk that DataContext had previously done.
        As of 9/21/2019, the following Stores had not yet been implemented
            * great_expectations.yml
            * expectations
            * data documentation
            * credentials
            * anything accessed via write_resource

        Note that stores do NOT manage plugins.
        """
        
        for store_name, store_config in store_configs.items():
            self.add_store(
                store_name,
                store_config
            )

    def add_store(self, store_name, store_config):
        """Add a new Store to the DataContext and (for convenience) return the instantiated Store object.

        Args:
            store_name (str): a key for the new Store in in self.stores
            store_config (dict or StoreMetaConfig): a config for the Store to add

        Returns:
            store (Store)
        """

        self._project_config["stores"][store_name] = store_config
        new_store = self._init_store_from_config(store_config)
        self._stores[store_name] = new_store
        return new_store

    def _init_store_from_config(self, config):
        typed_config = StoreMetaConfig(
            coerce_types=True,
            **config
        )
        if "store_config" not in typed_config:
            typed_config.store_config = {}

        # NOTE : This should pop module_name and class_name, thereby removing the need for a layer of nesting in this config
        # TODO : Remove the extra layer of nesting from store_config
        loaded_module = importlib.import_module(typed_config.module_name)
        loaded_class = getattr(loaded_module, typed_config.class_name)

        typed_sub_config = loaded_class.get_config_class()(
            coerce_types=True,
            **typed_config.store_config
        )

        instantiated_store = loaded_class(
            config=typed_sub_config,
            root_directory=self.root_directory,
        )

        return instantiated_store

    def _normalize_absolute_or_relative_path(self, path):
        if os.path.isabs(path):
            return path
        else:
            return os.path.join(self.root_directory, path)

    def _normalize_store_path(self, resource_store):
        if resource_store["type"] == "filesystem":
            if not os.path.isabs(resource_store["base_directory"]):
                resource_store["base_directory"] = os.path.join(self.root_directory, resource_store["base_directory"])
        return resource_store

    @property
    def root_directory(self):
        """The root directory for configuration objects in the data context; the location in which
        ``great_expectations.yml`` is located."""
        return self._context_root_directory

    @property
    def plugins_directory(self):
        """The directory in which custom plugin modules should be placed."""
        return self._normalize_absolute_or_relative_path(
            self._project_config.plugins_directory
        )
         
    @property
    def expectations_directory(self):
        """The directory in which custom plugin modules should be placed."""
        return self._normalize_absolute_or_relative_path(
            self._project_config.expectations_directory
        )

    @property
    def stores(self):
        """A single holder for all Stores in this context"""
        return self._stores

    @property
    def datasources(self):
        """A single holder for all Datasources in this context"""
        return self._datasources

    # TODO: Decide whether this stays here or moves into NamespacedStore
    @property
    def data_asset_name_delimiter(self):
        """Configurable delimiter character used to parse data asset name strings into \
        ``NormalizedDataAssetName`` objects."""
        return self._data_asset_name_delimiter
    
    @data_asset_name_delimiter.setter
    def data_asset_name_delimiter(self, new_delimiter):
        """data_asset_name_delimiter property setter method"""
        if new_delimiter not in ALLOWED_DELIMITERS:
            raise DataContextError("Invalid delimiter: delimiter must be '.' or '/'")
        else:
            self._data_asset_name_delimiter = new_delimiter

    def move_validation_to_fixtures(self, data_asset_name, expectation_suite_name, run_id):
        """
        Move validation results from uncommitted to fixtures/validations to make available for the data doc renderer

        Args:
            data_asset_name: name of data asset for which to get documentation filepath
            expectation_suite_name: name of expectation suite for which to get validation location
            run_id: run_id of validation to get. If no run_id is specified, fetch the latest run_id according to \
            alphanumeric sort (by default, the latest run_id if using ISO 8601 formatted timestamps for run_id

        Returns:
            None
        """

        # NOTE : Once we start consistently generating ResourceIdentifiers at the source, all this packing/unpacking nonsense will vanish like a dream.
        normalized_data_asset_name = self._normalize_data_asset_name(data_asset_name)
        validation_result_identifier = ValidationResultIdentifier(
            coerce_types=True,
            **{
                "expectation_suite_identifier": {
                    "data_asset_name": tuple(normalized_data_asset_name),
                    "expectation_suite_name" : expectation_suite_name,
                },
                "run_id": run_id,
            })
        validation_result = self.stores.local_validation_result_store.get(validation_result_identifier)

        self.stores.fixture_validation_results_store.set(
            validation_result_identifier,
            json.dumps(validation_result, indent=2)
        )

    #####
    #
    # Internal helper methods
    #
    #####

    # TODO : This method should be deprecated in favor of NamespaceReadWriteStore.
    def _get_normalized_data_asset_name_filepath(self, data_asset_name,
                                                 expectation_suite_name,
                                                 base_path=None,
                                                 file_extension=".json"):
        """Get the path where the project-normalized data_asset_name expectations are stored. This method is used
        internally for constructing all absolute and relative paths for asset_name-based paths.

        Args:
            data_asset_name: name of data asset for which to construct the path
            expectation_suite_name: name of expectation suite for which to construct the path
            base_path: base path from which to construct the path. If None, uses the DataContext root directory
            file_extension: the file extension to append to the path

        Returns:
            path (str): path for the requsted object.
        """
        if base_path is None:
            base_path = os.path.join(self.root_directory, "expectations")

        # We need to ensure data_asset_name is a valid filepath no matter its current state
        if isinstance(data_asset_name, NormalizedDataAssetName):
            name_parts = [name_part.replace("/", "__") for name_part in data_asset_name]
            relative_path = "/".join(name_parts)
        elif isinstance(data_asset_name, string_types):
            # if our delimiter is not '/', we need to first replace any slashes that exist in the name
            # to avoid extra layers of nesting (e.g. for dbt models)
            relative_path = data_asset_name
            if self.data_asset_name_delimiter != "/":
                relative_path.replace("/", "__")
                relative_path = relative_path.replace(self.data_asset_name_delimiter, "/")
        else:
            raise DataContextError("data_assset_name must be a NormalizedDataAssetName or string")

        expectation_suite_name += file_extension

        return os.path.join(
            base_path,
            relative_path,
            expectation_suite_name
        )

    def _get_all_profile_credentials(self):
        """Get all profile credentials from the default location."""

        # TODO: support parameterized additional store locations
        try:
            with open(os.path.join(self.root_directory,
                                   "uncommitted/credentials/profiles.yml"), "r") as profiles_file:
                return yaml.load(profiles_file) or {}
        except IOError as e:
            if e.errno != errno.ENOENT:
                raise
            logger.debug("Generating empty profile store.")
            base_profile_store = yaml.load("{}")
            base_profile_store.yaml_set_start_comment(PROFILE_COMMENT)
            return base_profile_store

    def get_project_config(self):
        return self._project_config

    def get_profile_credentials(self, profile_name):
        """Get named profile credentials.

        Args:
            profile_name (str): name of the profile for which to get credentials

        Returns:
            credentials (dict): dictionary of credentials
        """
        profiles = self._get_all_profile_credentials()
        if profile_name in profiles:
            return profiles[profile_name]
        else:
            return {}

    def add_profile_credentials(self, profile_name, **kwargs):
        """Add named profile credentials.

        Args:
            profile_name: name of the profile for which to add credentials
            **kwargs: credential key-value pairs

        Returns:
            None
        """
        profiles = self._get_all_profile_credentials()
        profiles[profile_name] = dict(**kwargs)
        profiles_filepath = os.path.join(self.root_directory, "uncommitted/credentials/profiles.yml")
        safe_mmkdir(os.path.dirname(profiles_filepath), exist_ok=True)
        if not os.path.isfile(profiles_filepath):
            logger.info("Creating new profiles store at {profiles_filepath}".format(
                profiles_filepath=profiles_filepath)
            )
        with open(profiles_filepath, "w") as profiles_file:
            yaml.dump(profiles, profiles_file)

    def get_available_data_asset_names(self, datasource_names=None, generator_names=None):
        """Inspect datasource and generators to provide available data_asset objects.

        Args:
            datasource_names: list of datasources for which to provide available data_asset_name objects. If None, \
            return available data assets for all datasources.
            generator_names: list of generators for which to provide available data_asset_name objects.

        Returns:
            data_asset_names (dict): Dictionary describing available data assets
            ::

                {
                  datasource_name: {
                    generator_name: [ data_asset_1, data_asset_2, ... ]
                    ...
                  }
                  ...
                }

        """
        data_asset_names = {}
        if datasource_names is None:
            datasource_names = [datasource["name"] for datasource in self.list_datasources()]
        elif isinstance(datasource_names, string_types):
            datasource_names = [datasource_names]
        elif not isinstance(datasource_names, list):
            raise ValueError(
                "Datasource names must be a datasource name, list of datasource names or None (to list all datasources)"
            )
        
        if generator_names is not None:
            if isinstance(generator_names, string_types):
                generator_names = [generator_names]
            if len(generator_names) == len(datasource_names): # Iterate over both together
                for idx, datasource_name in enumerate(datasource_names):
                    datasource = self.get_datasource(datasource_name)
                    data_asset_names[datasource_name] = \
                        datasource.get_available_data_asset_names(generator_names[idx])

            elif len(generator_names) == 1:
                datasource = self.get_datasource(datasource_names[0])
                datasource_names[datasource_names[0]] = datasource.get_available_data_asset_names(generator_names)

            else:
                raise ValueError(
                    "If providing generators, you must either specify one generator for each datasource or only "
                    "one datasource."
                )
        else: # generator_names is None
            for datasource_name in datasource_names:
                datasource = self.get_datasource(datasource_name)
                data_asset_names[datasource_name] = datasource.get_available_data_asset_names(None)

        return data_asset_names

    def get_batch(self, data_asset_name, expectation_suite_name="default", batch_kwargs=None, **kwargs):
        """
        Get a batch of data from the specified data_asset_name. Attaches the named expectation_suite, and uses the \
        provided batch_kwargs.

        Args:
            data_asset_name: name of the data asset. The name will be normalized. \
            (See :py:meth:`_normalize_data_asset_name` )
            expectation_suite_name: name of the expectation suite to attach to the data_asset returned
            batch_kwargs: key-value pairs describing the batch of data the datasource should fetch. \
            (See :class:`BatchGenerator` ) If no batch_kwargs are specified, then the context will get the next
            available batch_kwargs for the data_asset.
            **kwargs: additional key-value pairs to pass to the datasource when fetching the batch.

        Returns:
            Great Expectations data_asset with attached expectation_suite and DataContext
        """
        normalized_data_asset_name = self._normalize_data_asset_name(data_asset_name)

        datasource = self.get_datasource(normalized_data_asset_name.datasource)
        if not datasource:
            raise DataContextError(
                "Can't find datasource {0:s} in the config - please check your great_expectations.yml"
            )

        data_asset = datasource.get_batch(normalized_data_asset_name,
                                          expectation_suite_name,
                                          batch_kwargs,
                                          **kwargs)
        return data_asset

    # NOTE: Abe 2019//08/22 : I think we want to change this to the new standard class_name, module_name syntax.
    # Doing this while maintaining backward compatibility to type_s (assuming we choose to do so) will require care.
    def add_datasource(self, name, type_, **kwargs):
        """Add a new datasource to the data context.

        The type\_ parameter must match one of the recognized types for the DataContext

        Args:
            name (str): the name for the new datasource to add
            type_ (str): the type of datasource to add

        Returns:
            datasource (Datasource)
        """
        logger.debug("Starting ConfigOnlyDataContext.add_datasource")

        datasource_class = self._get_datasource_class(type_)
        datasource = datasource_class(name=name, data_context=self, **kwargs)
        self._datasources[name] = datasource
        self._project_config["datasources"][name] = datasource.get_config()

        return datasource

    def get_config(self):
        return self._project_config

    def _get_datasource_class(self, datasource_type):
        if datasource_type == "pandas":
            return PandasDatasource
        elif datasource_type == "dbt":
            return DBTDatasource
        elif datasource_type == "sqlalchemy":
            return SqlAlchemyDatasource
        elif datasource_type == "spark":
            return SparkDFDatasource
        else:
            try:
                # Update to do dynamic loading based on plugin types
                return PandasDatasource
            except ImportError:
                raise
 
    def get_datasource(self, datasource_name="default"):
        """Get the named datasource

        Args:
            datasource_name (str): the name of the datasource from the configuration

        Returns:
            datasource (Datasource)
        """
        if datasource_name in self._datasources:
            return self._datasources[datasource_name]
        elif datasource_name in self._project_config["datasources"]:
            datasource_config = copy.deepcopy(self._project_config["datasources"][datasource_name])
        # elif len(self._project_config["datasources"]) == 1:
        #     datasource_name = list(self._project_config["datasources"])[0]
        #     datasource_config = copy.deepcopy(self._project_config["datasources"][datasource_name])
        else:
            raise ValueError(
                "Unable to load datasource %s -- no configuration found or invalid configuration." % datasource_name
            )
        type_ = datasource_config.pop("type")
        datasource_class= self._get_datasource_class(type_)
        datasource = datasource_class(name=datasource_name, data_context=self, **datasource_config)
        self._datasources[datasource_name] = datasource
        return datasource
            
    def list_expectation_suites(self):
        """Returns currently-defined expectation suites available in a nested dictionary structure
        reflecting the namespace provided by this DataContext.

        Returns:
            Dictionary of currently-defined expectation suites::

            {
              datasource: {
                generator: {
                  generator_asset: [list_of_expectation_suites]
                }
              }
              ...
            }

        """

        expectation_suites_dict = {}

        # First, we construct the *actual* defined expectation suites
        for datasource in os.listdir(self.expectations_directory):
            datasource_path = os.path.join(self.expectations_directory, datasource)
            if not os.path.isdir(datasource_path):
                continue
            if datasource not in expectation_suites_dict:
                expectation_suites_dict[datasource] = {}
            for generator in os.listdir(datasource_path):
                generator_path = os.path.join(datasource_path, generator)
                if not os.path.isdir(generator_path):
                    continue
                if generator not in expectation_suites_dict[datasource]:
                    expectation_suites_dict[datasource][generator] = {}
                for generator_asset in os.listdir(generator_path):
                    generator_asset_path = os.path.join(generator_path, generator_asset)
                    if os.path.isdir(generator_asset_path):
                        candidate_suites = os.listdir(generator_asset_path)
                        expectation_suites_dict[datasource][generator][generator_asset] = [
                            suite_name[:-5] for suite_name in candidate_suites if suite_name.endswith(".json")
                        ]

        return expectation_suites_dict

    def list_datasources(self):
        """List currently-configured datasources on this context.

        Returns:
            List(dict): each dictionary includes "name" and "type" keys
        """
        return [{"name": key, "type": value["type"]} for key, value in self._project_config["datasources"].items()]

    def _normalize_data_asset_name(self, data_asset_name):
        """Normalizes data_asset_names for a data context.
        
        A data_asset_name is defined per-project and consists of three components that together define a "namespace"
        for data assets, encompassing both expectation suites and batches.

        Within a namespace, an expectation suite effectively defines candidate "types" for batches of data, and
        validating a batch of data determines whether that instance is of the candidate type.

        The data_asset_name namespace consists of three components:

          - a datasource name
          - a generator_name
          - a generator_asset

        It has a string representation consisting of each of those components delimited by a character defined in the
        data_context ('/' by default).

        Args:
            data_asset_name (str): The (unnormalized) data asset name to normalize. The name will be split \
                according to the currently-configured data_asset_name_delimiter

        Returns:
            NormalizedDataAssetName
        """

        if isinstance(data_asset_name, NormalizedDataAssetName):
            return data_asset_name

        split_name = data_asset_name.split(self.data_asset_name_delimiter)
        existing_expectation_suites = self.list_expectation_suites()
        existing_namespaces = []
        for datasource in existing_expectation_suites.keys():
            for generator in existing_expectation_suites[datasource].keys():
                for generator_asset in existing_expectation_suites[datasource][generator]:
                    existing_namespaces.append(
                        NormalizedDataAssetName(
                            datasource,
                            generator,
                            generator_asset
                        )
                    )

        if len(split_name) > 3:
            raise DataContextError(
                "Invalid data_asset_name '{data_asset_name}': found too many components using delimiter '{delimiter}'"
                .format(
                        data_asset_name=data_asset_name,
                        delimiter=self.data_asset_name_delimiter
                )
            )
        
        elif len(split_name) == 1:
            # In this case, the name *must* refer to a unique data_asset_name
            provider_names = set()
            generator_asset = split_name[0]
            for normalized_identifier in existing_namespaces:
                curr_generator_asset = normalized_identifier[2]
                if generator_asset == curr_generator_asset:
                    provider_names.add(
                        normalized_identifier
                    )

            # NOTE: Current behavior choice is to continue searching to see whether the namespace is ambiguous
            # based on configured generators *even* if there is *only one* namespace with expectation suites
            # in it.

            # If generators' namespaces are enormous or if they are slow to provide all their available names,
            # that behavior could become unwieldy, and perhaps should be revisited by using the escape hatch
            # commented out below.

            # if len(provider_names) == 1:
            #     return provider_names[0]
            #
            # elif len(provider_names) > 1:
            #     raise DataContextError(
            #         "Ambiguous data_asset_name '{data_asset_name}'. Multiple candidates found: {provider_names}"
            #         .format(data_asset_name=data_asset_name, provider_names=provider_names)
            #     )
                    
            available_names = self.get_available_data_asset_names()
            for datasource in available_names.keys():
                for generator in available_names[datasource].keys():
                    names_set = available_names[datasource][generator]
                    if generator_asset in names_set:
                        provider_names.add(
                            NormalizedDataAssetName(datasource, generator, generator_asset)
                        )
            
            if len(provider_names) == 1:
                return provider_names.pop()

            elif len(provider_names) > 1:
                raise DataContextError(
                    "Ambiguous data_asset_name '{data_asset_name}'. Multiple candidates found: {provider_names}"
                    .format(data_asset_name=data_asset_name, provider_names=provider_names)
                )

            # If we are here, then the data_asset_name does not belong to any configured datasource or generator
            # If there is only a single datasource and generator, we assume the user wants to create a new
            # namespace.
            if (len(available_names.keys()) == 1 and  # in this case, we know that the datasource name is valid
                    len(available_names[datasource].keys()) == 1):
                logger.info("Normalizing to a new generator name.")
                return NormalizedDataAssetName(
                    datasource,
                    generator,
                    generator_asset
                )

            if len(available_names.keys()) == 0:
                raise DataContextError(
                    "No datasource configured: a datasource is required to normalize an incomplete data_asset_name"
                )

            raise DataContextError(
                "Ambiguous data_asset_name: no existing data_asset has the provided name, no generator provides it, "
                " and there are multiple datasources and/or generators configured."
            )

        elif len(split_name) == 2:
            # In this case, the name must be a datasource_name/generator_asset

            # If the data_asset_name is already defined by a config in that datasource, return that normalized name.
            provider_names = set()
            for normalized_identifier in existing_namespaces:
                curr_datasource_name = normalized_identifier[0]
                curr_generator_asset = normalized_identifier[2]
                if curr_datasource_name == split_name[0] and curr_generator_asset == split_name[1]:
                    provider_names.add(normalized_identifier)

            # NOTE: Current behavior choice is to continue searching to see whether the namespace is ambiguous
            # based on configured generators *even* if there is *only one* namespace with expectation suites
            # in it.

            # If generators' namespaces are enormous or if they are slow to provide all their available names,
            # that behavior could become unwieldy, and perhaps should be revisited by using the escape hatch
            # commented out below.

            # if len(provider_names) == 1:
            #     return provider_names[0]
            #
            # elif len(provider_names) > 1:
            #     raise DataContextError(
            #         "Ambiguous data_asset_name '{data_asset_name}'. Multiple candidates found: {provider_names}"
            #         .format(data_asset_name=data_asset_name, provider_names=provider_names)
            #     )

            available_names = self.get_available_data_asset_names()
            for datasource_name in available_names.keys():
                for generator in available_names[datasource_name].keys():
                    generator_assets = available_names[datasource_name][generator]
                    if split_name[0] == datasource_name and split_name[1] in generator_assets:
                        provider_names.add(NormalizedDataAssetName(datasource_name, generator, split_name[1]))

            if len(provider_names) == 1:
                return provider_names.pop()
            
            elif len(provider_names) > 1:
                raise DataContextError(
                    "Ambiguous data_asset_name '{data_asset_name}'. Multiple candidates found: {provider_names}"
                    .format(data_asset_name=data_asset_name, provider_names=provider_names)
                )

            # If we are here, then the data_asset_name does not belong to any configured datasource or generator
            # If there is only a single generator for their provided datasource, we allow the user to create a new
            # namespace.
            if split_name[0] in available_names and len(available_names[split_name[0]]) == 1:
                logger.info("Normalizing to a new generator name.")
                return NormalizedDataAssetName(
                    split_name[0],
                    list(available_names[split_name[0]].keys())[0],
                    split_name[1]
                )

            if len(available_names.keys()) == 0:
                raise DataContextError(
                    "No datasource configured: a datasource is required to normalize an incomplete data_asset_name"
                )

            raise DataContextError(
                "No generator available to produce data_asset_name '{data_asset_name}' "
                "with datasource '{datasource_name}'"
                .format(data_asset_name=data_asset_name, datasource_name=datasource_name)
            )

        elif len(split_name) == 3:
            # In this case, we *do* check that the datasource and generator names are valid, but
            # allow the user to define a new generator asset
            datasources = [datasource["name"] for datasource in self.list_datasources()]
            if split_name[0] in datasources:
                datasource = self.get_datasource(split_name[0])
                generators = [generator["name"] for generator in datasource.list_generators()]
                if split_name[1] in generators:
                    return NormalizedDataAssetName(*split_name)

            raise DataContextError(
                "Invalid data_asset_name: no configured datasource '{datasource_name}' "
                "with generator '{generator_name}'"
                .format(datasource_name=split_name[0], generator_name=split_name[1])
            )

    # TODO: This method should be changed to use a Store. The DataContext itself shouldn't need to know about reading from disc
    def get_expectation_suite(self, data_asset_name, expectation_suite_name="default"):
        """Get or create a named expectation suite for the provided data_asset_name.

        Args:
            data_asset_name (str or NormalizedDataAssetName): the data asset name to which the expectation suite belongs
            expectation_suite_name (str): the name for the expectation suite

        Returns:
            expectation_suite
        """
        if not isinstance(data_asset_name, NormalizedDataAssetName):
            data_asset_name = self._normalize_data_asset_name(data_asset_name)

        config_file_path = self._get_normalized_data_asset_name_filepath(data_asset_name, expectation_suite_name)
        if os.path.isfile(config_file_path):
            with open(config_file_path, 'r') as json_file:
                read_config = json.load(json_file)
            # update the data_asset_name to correspond to the current name (in case the config has been moved/renamed)
            read_config["data_asset_name"] = self.data_asset_name_delimiter.join(data_asset_name)
            return read_config
        else:
            return get_empty_expectation_suite(
                self.data_asset_name_delimiter.join(data_asset_name),
                expectation_suite_name
            )

    # TODO: This method should be changed to use a Store. The DataContext itself shouldn't need to know about writing to disc. 
    def save_expectation_suite(self, expectation_suite, data_asset_name=None, expectation_suite_name=None):
        """Save the provided expectation suite into the DataContext.

        Args:
            expectation_suite: the suite to save
            data_asset_name: the data_asset_name for this expectation suite. If no name is provided, the name will\
                be read from the suite
            expectation_suite_name: the name of this expectation suite. If no name is provided the name will \
                be read from the suite

        Returns:
            None
        """
        if data_asset_name is None:
            try:
                data_asset_name = expectation_suite['data_asset_name']
            except KeyError:
                raise DataContextError(
                    "data_asset_name must either be specified or present in the provided expectation suite")
        if expectation_suite_name is None:
            try:
                expectation_suite_name = expectation_suite['expectation_suite_name']
            except KeyError:
                raise DataContextError(
                    "expectation_suite_name must either be specified or present in the provided expectation suite")
        if not isinstance(data_asset_name, NormalizedDataAssetName):
            data_asset_name = self._normalize_data_asset_name(data_asset_name)
        config_file_path = self._get_normalized_data_asset_name_filepath(data_asset_name, expectation_suite_name)
        safe_mmkdir(os.path.dirname(config_file_path), exist_ok=True)
        with open(config_file_path, 'w') as outfile:
            json.dump(expectation_suite, outfile, indent=2)
        self._compiled = False

    # TODO: This method will be replaced by DataContextAwareValidationActions.
    def register_validation_results(self, run_id, validation_results, data_asset=None):
        """Process results of a validation run. This method is called by data_asset objects that are connected to
         a DataContext during validation. It performs several actions:
          - store the validation results to a validations_store, if one is configured
          - store a snapshot of the data_asset, if so configured and a compatible data_asset is available
          - perform a callback action using the validation results, if one is configured
          - retrieve validation results referenced in other parameterized expectations and store them in the \
            evaluation parameter store.

        Args:
            run_id: the run_id for which to register validation results
            validation_results: the validation results object
            data_asset: the data_asset to snapshot, if snapshot is configured

        Returns:
            validation_results: Validation results object, with updated meta information including references to \
            stored data, if appropriate
        """

        try:
            data_asset_name = validation_results["meta"]["data_asset_name"]
        except KeyError:
            logger.warning("No data_asset_name found in validation results; using '_untitled'")
            data_asset_name = "_untitled"

        try:
            expectation_suite_name = validation_results["meta"]["expectation_suite_name"]
        except KeyError:
            logger.warning("No expectation_suite_name found in validation results; using '_untitled'")
            expectation_suite_name = "_untitled"

        try:
            normalized_data_asset_name = self._normalize_data_asset_name(data_asset_name)
        except DataContextError:
            logger.warning(
                "Registering validation results for a data_asset_name that cannot be normalized in this context."
            )

        expectation_suite_name = validation_results["meta"].get("expectation_suite_name", "default")

<<<<<<< HEAD
        batch_fingerprint = BatchKwargs.build_batch_id(validation_results["meta"]["batch_kwargs"])
=======
>>>>>>> 1326a477
        # NOTE : Once we have consistent type generation at the source, this repacking logic will be unnecessary.
        key = ValidationResultIdentifier(
            coerce_types=True,
            **{
                "expectation_suite_identifier": {
                    "data_asset_name": tuple(normalized_data_asset_name),
                    "expectation_suite_name" : expectation_suite_name,
                },
                "run_id": run_id,
<<<<<<< HEAD
                "batch_fingerprint": batch_fingerprint
=======
>>>>>>> 1326a477
            })

        if "local_validation_result_store" in self.stores:
            self.stores.local_validation_result_store.set(
                key=key,
                value=validation_results
            )

        if "result_callback" in self._project_config:
            result_callback = self._project_config["result_callback"]
            if isinstance(result_callback, dict) and "slack" in result_callback:
                get_slack_callback(result_callback["slack"])(validation_results)
            else:
                logger.warning("Unrecognized result_callback configuration.")

        if validation_results["success"] is False and "data_asset_snapshot_store" in self.stores:
            logging.debug("Storing validation results to data_asset_snapshot_store")
            self.stores.data_asset_snapshot_store.set(
                key=key,
                value=data_asset
            )

        self.extract_and_store_parameters_from_validation_results(
            validation_results,
            data_asset_name,
            expectation_suite_name,
            run_id,
        )

        return validation_results

    def extract_and_store_parameters_from_validation_results(self, validation_results, data_asset_name, expectation_suite_name, run_id):

        if not self._compiled:
            self._compile()

        if ("meta" not in validation_results or
                "data_asset_name" not in validation_results["meta"] or
                "expectation_suite_name" not in validation_results["meta"]
        ):
            logger.warning(
                "Both data_asset_name and expectation_suite_name must be in validation results to "
                "register evaluation parameters."
            )
            return

        elif (data_asset_name not in self._compiled_parameters["data_assets"] or
              expectation_suite_name not in self._compiled_parameters["data_assets"][data_asset_name]):
            # This is fine; short-circuit since we do not need to register any results from this dataset.
            return
        
        for result in validation_results['results']:
            # Unoptimized: loop over all results and check if each is needed
            expectation_type = result['expectation_config']['expectation_type']
            if expectation_type in self._compiled_parameters["data_assets"][data_asset_name][expectation_suite_name]:
                # First, bind column-style parameters
                if (("column" in result['expectation_config']['kwargs']) and 
                    ("columns" in self._compiled_parameters["data_assets"][data_asset_name][expectation_suite_name][expectation_type]) and
                    (result['expectation_config']['kwargs']["column"] in
                    self._compiled_parameters["data_assets"][data_asset_name][expectation_suite_name][expectation_type]["columns"])):

                    column = result['expectation_config']['kwargs']["column"]
                    # Now that we have a small search space, invert logic, and look for the parameters in our result
                    for type_key, desired_parameters in self._compiled_parameters["data_assets"][data_asset_name][expectation_suite_name][expectation_type]["columns"][column].items():
                        # value here is the set of desired parameters under the type_key
                        for desired_param in desired_parameters:
                            desired_key = desired_param.split(":")[-1]
                            if type_key == "result" and desired_key in result['result']:
                                self.set_parameters_in_evaluation_parameter_store_by_run_id_and_key(run_id, desired_param, result["result"][desired_key])
                            elif type_key == "details" and desired_key in result["result"]["details"]:
                                self.set_parameters_in_evaluation_parameter_store_by_run_id_and_key(run_id, desired_param, result["result"]["details"])
                            else:
                                logger.warning("Unrecognized key for parameter %s" % desired_param)
                
                # Next, bind parameters that do not have column parameter
                for type_key, desired_parameters in self._compiled_parameters["data_assets"][data_asset_name][expectation_suite_name][expectation_type].items():
                    if type_key == "columns":
                        continue
                    for desired_param in desired_parameters:
                        desired_key = desired_param.split(":")[-1]
                        if type_key == "result" and desired_key in result['result']:
                            self.set_parameters_in_evaluation_parameter_store_by_run_id_and_key(run_id, desired_param, result["result"][desired_key])
                        elif type_key == "details" and desired_key in result["result"]["details"]:
                            self.set_parameters_in_evaluation_parameter_store_by_run_id_and_key(run_id, desired_param, result["result"]["details"])
                        else:
                            logger.warning("Unrecognized key for parameter %s" % desired_param)

    @property
    def evaluation_parameter_store(self):
        return self.stores[self._project_config.evaluation_parameter_store_name]

    def set_parameters_in_evaluation_parameter_store_by_run_id_and_key(self, run_id, key, value):
        """Store a new validation parameter.

        Args:
            run_id: current run_id
            key: parameter key
            value: parameter value

        Returns:
            None
        """
        run_params = self.get_parameters_in_evaluation_parameter_store_by_run_id(run_id)
        run_params[key] = value
        self.evaluation_parameter_store.set(run_id, run_params)

    def get_parameters_in_evaluation_parameter_store_by_run_id(self, run_id):
        """Fetches all validation parameters for a given run_id.

        Args:
            run_id: current run_id
            key: parameter key
            value: parameter value

        Returns:
            None
        """
        if self.evaluation_parameter_store.has_key(run_id):
            return copy.deepcopy(
                self.evaluation_parameter_store.get(run_id)
            )
        else:
            return {}

    #NOTE: Abe 2019/08/22 : Can we rename this to _compile_all_evaluation_parameters_from_expectation_suites, or something similar?
    # A more descriptive name would have helped me grok this faster when I first encountered it
    def _compile(self):
        """Compiles all current expectation configurations in this context to be ready for result registration.
        
        Compilation only respects parameters with a URN structure beginning with urn:great_expectations:validations
        It splits parameters by the : (colon) character; valid URNs must have one of the following structures to be
        automatically recognized.

        "urn" : "great_expectations" : "validations" : data_asset_name : expectation_suite_name : "expectations" : expectation_name : "columns" : column_name : "result": result_key
         [0]            [1]                 [2]              [3]                   [4]                  [5]             [6]              [7]         [8]        [9]        [10]
        
        "urn" : "great_expectations" : "validations" : data_asset_name : expectation_suite_name : "expectations" : expectation_name : "columns" : column_name : "details": details_key
         [0]            [1]                 [2]              [3]                   [4]                  [5]             [6]              [7]         [8]        [9]         [10]

        "urn" : "great_expectations" : "validations" : data_asset_name : expectation_suite_name : "expectations" : expectation_name : "result": result_key
         [0]            [1]                 [2]              [3]                  [4]                  [5]              [6]              [7]         [8]

        "urn" : "great_expectations" : "validations" : data_asset_name : expectation_suite_name : "expectations" : expectation_name : "details": details_key
         [0]            [1]                 [2]              [3]                  [4]                   [5]             [6]              [7]        [8]

         Parameters are compiled to the following structure:

         :: json

         {
             "raw": <set of all parameters requested>
             "data_assets": {
                 data_asset_name: {
                    expectation_suite_name: {
                        expectation_name: {
                            "details": <set of details parameter values requested>
                            "result": <set of result parameter values requested>
                            column_name: {
                                "details": <set of details parameter values requested>
                                "result": <set of result parameter values requested>
                            }
                        }
                    }
                 }
             }
         }


        """

        # Full recompilation every time
        self._compiled_parameters = {
            "raw": set(),
            "data_assets": {}
        }

        known_asset_dict = self.list_expectation_suites()
        # Convert known assets to the normalized name system
        flat_assets_dict = {}
        for datasource in known_asset_dict.keys():
            for generator in known_asset_dict[datasource].keys():
                for data_asset_name in known_asset_dict[datasource][generator].keys():
                    flat_assets_dict[
                        datasource + self._data_asset_name_delimiter +
                        generator + self._data_asset_name_delimiter +
                        data_asset_name
                    ] = known_asset_dict[datasource][generator][data_asset_name]
        config_paths = [y for x in os.walk(self.expectations_directory) for y in glob(os.path.join(x[0], '*.json'))]

        for config_file in config_paths:
            config = json.load(open(config_file, 'r'))
            for expectation in config["expectations"]:
                for _, value in expectation["kwargs"].items():
                    if isinstance(value, dict) and '$PARAMETER' in value:
                        # Compile *only* respects parameters in urn structure
                        # beginning with urn:great_expectations:validations
                        if value["$PARAMETER"].startswith("urn:great_expectations:validations:"):
                            column_expectation = False
                            parameter = value["$PARAMETER"]
                            self._compiled_parameters["raw"].add(parameter)
                            param_parts = parameter.split(":")
                            try:
                                data_asset_name = param_parts[3]
                                expectation_suite_name = param_parts[4]
                                expectation_name = param_parts[6]
                                if param_parts[7] == "columns":
                                    column_expectation = True
                                    column_name = param_parts[8]
                                    param_key = param_parts[9]
                                else:
                                    param_key = param_parts[7]
                            except IndexError:
                                logger.warning("Invalid parameter urn (not enough parts): %s" % parameter)
                                continue

                            if (data_asset_name not in flat_assets_dict or
                                    expectation_suite_name not in flat_assets_dict[data_asset_name]):
                                logger.warning("Adding parameter %s for unknown data asset config" % parameter)

                            if data_asset_name not in self._compiled_parameters["data_assets"]:
                                self._compiled_parameters["data_assets"][data_asset_name] = {}

                            if expectation_suite_name not in self._compiled_parameters["data_assets"][data_asset_name]:
                                self._compiled_parameters["data_assets"][data_asset_name][expectation_suite_name] = {}

                            if expectation_name not in self._compiled_parameters["data_assets"][data_asset_name][expectation_suite_name]:
                                self._compiled_parameters["data_assets"][data_asset_name][expectation_suite_name][expectation_name] = {}

                            if column_expectation:
                                if "columns" not in self._compiled_parameters["data_assets"][data_asset_name][expectation_suite_name][expectation_name]:
                                    self._compiled_parameters["data_assets"][data_asset_name][expectation_suite_name][expectation_name]["columns"] = {}
                                if column_name not in self._compiled_parameters["data_assets"][data_asset_name][expectation_suite_name][expectation_name]["columns"]:
                                    self._compiled_parameters["data_assets"][data_asset_name][expectation_suite_name][expectation_name]["columns"][column_name] = {}
                                if param_key not in self._compiled_parameters["data_assets"][data_asset_name][expectation_suite_name][expectation_name]["columns"][column_name]:
                                    self._compiled_parameters["data_assets"][data_asset_name][expectation_suite_name][expectation_name]["columns"][column_name][param_key] = set()
                                self._compiled_parameters["data_assets"][data_asset_name][expectation_suite_name][expectation_name]["columns"][column_name][param_key].add(parameter)
                            
                            elif param_key in ["result", "details"]:
                                if param_key not in self._compiled_parameters["data_assets"][data_asset_name][expectation_suite_name][expectation_name]:
                                    self._compiled_parameters["data_assets"][data_asset_name][expectation_suite_name][expectation_name][param_key] = set()
                                self._compiled_parameters["data_assets"][data_asset_name][expectation_suite_name][expectation_name][param_key].add(parameter)
                            
                            else:
                                logger.warning("Invalid parameter urn (unrecognized structure): %s" % parameter)

        self._compiled = True

    # TDOD : Deprecate this method in favor of Stores.
    def write_resource(
            self,
            resource,  # bytes
            resource_name,  # name to be used inside namespace, e.g. "my_file.html"
            resource_store,  # store to use to write the resource
            resource_namespace=None,  # An arbitrary name added to the resource namespace
            data_asset_name=None,  # A name that will be normalized by the data_context and used in the namespace
            expectation_suite_name=None,  # A string that is part of the namespace
            run_id=None
    ):  # A string that is part of the namespace
        """Writes the bytes in "resource" according to the resource_store's writing method, with a name constructed
        as follows:

        resource_namespace/run_id/data_asset_name/expectation_suite_name/resource_name

        If any of those components is None, it is omitted from the namespace.

        Args:
            resource:
            resource_name:
            resource_store:
            resource_namespace:
            data_asset_name:
            expectation_suite_name:
            run_id:

        Returns:
            A dictionary describing how to locate the resource (specific to resource_store type)
        """
        logger.debug("Starting DatContext.write_resource")

        if resource_store is None:
            logger.error("No resource store specified")
            return

        resource_locator_info = {}

        if resource_store['type'] == "s3":
            raise NotImplementedError("s3 is not currently a supported resource_store type for writing")
        elif resource_store['type'] == 'filesystem':
            resource_store = self._normalize_store_path(resource_store)
            path_components = [resource_store['base_directory']]
            if resource_namespace is not None:
                path_components.append(resource_namespace)
            if run_id is not None:
                path_components.append(run_id)
            if data_asset_name is not None:
                if not isinstance(data_asset_name, NormalizedDataAssetName):
                    normalized_name = self._normalize_data_asset_name(data_asset_name)
                else:
                    normalized_name = data_asset_name
                if expectation_suite_name is not None:
                    path_components.append(self._get_normalized_data_asset_name_filepath(normalized_name, expectation_suite_name, base_path="", file_extension=""))
                else:
                    path_components.append(
                        self._get_normalized_data_asset_name_filepath(normalized_name, "",
                                                                      base_path="", file_extension=""))
            else:
                if expectation_suite_name is not None:
                    path_components.append(expectation_suite_name)

            path_components.append(resource_name)
            path = os.path.join(
                *path_components
            )
            safe_mmkdir(os.path.dirname(path))
            with open(path, "w") as writer:
                writer.write(resource)

            resource_locator_info['path'] = path
        else:
            raise DataContextError("Unrecognized resource store type.")

        return resource_locator_info


    def get_validation_result(
        self,
        data_asset_name,
        expectation_suite_name="default",
        run_id=None,
        batch_fingerprint=None, # NOTE: Eugene 2019-08-30: I don't think this is an optional arg
        validations_store_name="local_validation_result_store",
        failed_only=False,
    ):
        """Get validation results from a configured store.

        Args:
            data_asset_name: name of data asset for which to get validation result
            expectation_suite_name: expectation_suite name for which to get validation result (default: "default")
            run_id: run_id for which to get validation result (if None, fetch the latest result by alphanumeric sort)
            validations_store_name: the name of the store from which to get validation results
            failed_only: if True, filter the result to return only failed expectations

        Returns:
            validation_result

        """

        selected_store = self.stores[validations_store_name]

        if run_id == None:
            #Get most recent run id 
            # NOTE : This method requires a (potentially very inefficient) list_keys call.
            # It should probably move to live in an appropriate Store class,
            # but when we do so, that Store will need to function as more than just a key-value Store.
            key_list = selected_store.list_keys()
            run_id_set = set([key.run_id for key in key_list])
            run_id = max(run_id_set)

        key = ValidationResultIdentifier(
            coerce_types=True,
            **{
                "expectation_suite_identifier": {
<<<<<<< HEAD
                    #NOTE: Eugene 2019-08-30: is it safe to assume that a valid data asset name object is expected here?
                    # "data_asset_name": tuple(self._normalize_data_asset_name(data_asset_name)),
                    "data_asset_name": data_asset_name,
                    "expectation_suite_name" : expectation_suite_name,
                },
                "run_id": run_id,
                "batch_fingerprint": batch_fingerprint
=======
                    "data_asset_name": tuple(self._normalize_data_asset_name(data_asset_name)),
                    "expectation_suite_name" : expectation_suite_name,
                },
                "run_id": run_id,
>>>>>>> 1326a477
            })
        results_dict = selected_store.get(key)

        #TODO: This should be a convenience method of ValidationResultSuite
        if failed_only:
            failed_results_list = [result for result in results_dict["results"] if not result["success"]]
            results_dict["results"] = failed_results_list
            return results_dict
        else:
            return results_dict

    # TODO: refactor this into a snapshot getter based on project_config
    # def get_failed_dataset(self, validation_result, **kwargs):
    #     try:
    #         reference_url = validation_result["meta"]["dataset_reference"]
    #     except KeyError:
    #         raise ValueError("Validation result must have a dataset_reference in the meta object to fetch")
        
    #     if reference_url.startswith("s3://"):
    #         try:
    #             import boto3
    #             s3 = boto3.client('s3')
    #         except ImportError:
    #             raise ImportError("boto3 is required for retrieving a dataset from s3")
        
    #         parsed_url = urlparse(reference_url)
    #         bucket = parsed_url.netloc
    #         key = parsed_url.path[1:]
            
    #         s3_response_object = s3.get_object(Bucket=bucket, Key=key)
    #         if key.endswith(".csv"):
    #             # Materialize as dataset
    #             # TODO: check the associated config for the correct data_asset_type to use
    #             return read_csv(s3_response_object['Body'], **kwargs)
    #         else:
    #             return s3_response_object['Body']

    #     else:
    #         raise ValueError("Only s3 urls are supported.")

    def update_return_obj(self, data_asset, return_obj):
        """Helper called by data_asset.

        Args:
            data_asset: The data_asset whose validation produced the current return object
            return_obj: the return object to update

        Returns:
            return_obj: the return object, potentially changed into a widget by the configured expectation explorer
        """
        return return_obj

    def build_data_documentation(self, site_names=None, data_asset_name=None):
        """
        TODO: Documentation needed

        Returns:
            A dictionary with the names of the updated data documentation sites as keys and the the location info
            of their index.html files as values
        """
        logger.debug("Starting DataContext.build_data_documentation")

        index_page_locator_infos = {}

        # construct the config (merge defaults with specifics)

        data_docs_config = self._project_config.get('data_docs')
        if data_docs_config:
            logger.debug("Found data_docs_config. Building sites...")
            sites = data_docs_config.get('sites', [])
            for site_name, site_config in sites.items():
                logger.debug("Building site %s" % site_name,)
                if (site_names and site_name in site_names) or not site_names or len(site_names) == 0:
                    #TODO: get the builder class
                    #TODO: build the site config by using defaults if needed
                    complete_site_config = site_config
                    index_page_locator_info = SiteBuilder.build(self, complete_site_config, specified_data_asset_name=data_asset_name)
                    if index_page_locator_info:
                        index_page_locator_infos[site_name] = index_page_locator_info
        else:
            logger.debug("No data_docs_config found. No site(s) built.")

        return index_page_locator_infos

    def profile_datasource(self,
                           datasource_name,
                           generator_name=None,
                           data_assets=None,
                           max_data_assets=20,
                           profile_all_data_assets=True,
                           profiler=BasicDatasetProfiler,
                           dry_run=False):
        """Profile the named datasource using the named profiler.

        Args:
            datasource_name: the name of the datasource for which to profile data_assets
            generator_name: the name of the generator to use to get batches
            data_assets: list of data asset names to profile
            max_data_assets: if the number of data assets the generator yields is greater than this max_data_assets,
                profile_all_data_assets=True is required to profile all
            profile_all_data_assets: when True, all data assets are profiled, regardless of their number
            profiler: the profiler class to use
            dry_run: when true, the method checks arguments and reports if can profile or specifies the arguments that are missing

        Returns:
            A dictionary::

                {
                    "success": True/False,
                    "results": List of (expectation_suite, EVR) tuples for each of the data_assets found in the datasource
                }

            When success = False, the error details are under "error" key
        """

        if not dry_run:
            logger.info("Profiling '%s' with '%s'" % (datasource_name, profiler.__name__))

        profiling_results = {}

        # Get data_asset_name_list
        data_asset_names = self.get_available_data_asset_names(datasource_name)
        if generator_name is None:
            if len(data_asset_names[datasource_name].keys()) == 1:
                generator_name = list(data_asset_names[datasource_name].keys())[0]
        if generator_name not in data_asset_names[datasource_name]:
            raise ProfilerError("Generator %s not found for datasource %s" % (generator_name, datasource_name))

        data_asset_name_list = list(data_asset_names[datasource_name][generator_name])
        total_data_assets = len(data_asset_name_list)

        if data_assets and len(data_assets) > 0:
            not_found_data_assets = [name for name in data_assets if name not in data_asset_name_list]
            if len(not_found_data_assets) > 0:
                profiling_results = {
                    'success': False,
                    'error': {
                        'code': DataContext.PROFILING_ERROR_CODE_SPECIFIED_DATA_ASSETS_NOT_FOUND,
                        'not_found_data_assets': not_found_data_assets,
                        'data_assets': data_asset_name_list
                    }
                }
                return profiling_results


            data_asset_name_list = data_assets
            data_asset_name_list.sort()
            total_data_assets = len(data_asset_name_list)
            if not dry_run:
                logger.info("Profiling the white-listed data assets: %s, alphabetically." % (",".join(data_asset_name_list)))
        else:
            if profile_all_data_assets:
                data_asset_name_list.sort()
            else:
                if total_data_assets > max_data_assets:
                    profiling_results = {
                        'success': False,
                        'error': {
                            'code': DataContext.PROFILING_ERROR_CODE_TOO_MANY_DATA_ASSETS,
                            'num_data_assets': total_data_assets,
                            'data_assets': data_asset_name_list
                        }
                    }
                    return profiling_results

        if not dry_run:
            logger.info("Profiling all %d data assets from generator %s" % (len(data_asset_name_list), generator_name))
        else:
            logger.info("Found %d data assets from generator %s" % (len(data_asset_name_list), generator_name))

        profiling_results['success'] = True

        if not dry_run:
            profiling_results['results'] = []
            total_columns, total_expectations, total_rows, skipped_data_assets = 0, 0, 0, 0
            total_start_time = datetime.datetime.now()
            # run_id = total_start_time.isoformat().replace(":", "") + "Z"
            run_id = "profiling"

            for name in data_asset_name_list:
                logger.info("\tProfiling '%s'..." % name)
                try:
                    start_time = datetime.datetime.now()

                    # FIXME: There needs to be an affordance here to limit to 100 rows, or downsample, etc.
                    batch = self.get_batch(
                        data_asset_name=NormalizedDataAssetName(datasource_name, generator_name, name),
                        expectation_suite_name=profiler.__name__
                    )

                    if not profiler.validate(batch):
                        raise ProfilerError(
                            "batch '%s' is not a valid batch for the '%s' profiler" % (name, profiler.__name__)
                        )

                    # Note: This logic is specific to DatasetProfilers, which profile a single batch. Multi-batch profilers
                    # will have more to unpack.
                    expectation_suite, validation_result = profiler.profile(batch, run_id=run_id)
                    profiling_results['results'].append((expectation_suite, validation_result))

                    if isinstance(batch, Dataset):
                        # For datasets, we can produce some more detailed statistics
                        row_count = batch.get_row_count()
                        total_rows += row_count
                        new_column_count = len(set([exp["kwargs"]["column"] for exp in expectation_suite["expectations"] if "column" in exp["kwargs"]]))
                        total_columns += new_column_count

                    new_expectation_count = len(expectation_suite["expectations"])
                    total_expectations += new_expectation_count

                    self.save_expectation_suite(expectation_suite)
                    duration = (datetime.datetime.now() - start_time).total_seconds()
                    logger.info("\tProfiled %d columns using %d rows from %s (%.3f sec)" %
                                (new_column_count, row_count, name, duration))

                except ProfilerError as err:
                    logger.warning(err.message)
                except IOError as exc:
                    logger.warning("IOError while profiling %s. (Perhaps a loading error?) Skipping." % (name))
                    logger.debug(str(exc))
                    skipped_data_assets += 1
                # FIXME: this is a workaround for catching SQLAlchemny exceptions without taking SQLAlchemy dependency.
                # Think how to avoid this.
                except Exception as e:
                    logger.warning("Exception while profiling %s. (Perhaps a loading error?) Skipping." % (name))
                    logger.debug(str(e))
                    skipped_data_assets += 1

            total_duration = (datetime.datetime.now() - total_start_time).total_seconds()
            logger.info("""
    Profiled %d of %d named data assets, with %d total rows and %d columns in %.2f seconds.
    Generated, evaluated, and stored %d candidate Expectations.
    Note: You will need to review and revise Expectations before using them in production.""" % (
                len(data_asset_name_list),
                total_data_assets,
                total_rows,
                total_columns,
                total_duration,
                total_expectations,
            ))
            if skipped_data_assets > 0:
                logger.warning("Skipped %d data assets due to errors." % skipped_data_assets)

        profiling_results['success'] = True
        return profiling_results


class DataContext(ConfigOnlyDataContext):
    """A DataContext represents a Great Expectations project. It organizes storage and access for
    expectation suites, datasources, notification settings, and data fixtures.

    The DataContext is configured via a yml file stored in a directory called great_expectations; the configuration file
    as well as managed expectation suites should be stored in version control.

    Use the `create` classmethod to create a new empty config, or instantiate the DataContext
    by passing the path to an existing data context root directory.

    DataContexts use data sources you're already familiar with. Generators help introspect data stores and data execution
    frameworks (such as airflow, Nifi, dbt, or dagster) to describe and produce batches of data ready for analysis. This
    enables fetching, validation, profiling, and documentation of  your data in a way that is meaningful within your
    existing infrastructure and work environment.

    DataContexts use a datasource-based namespace, where each accessible type of data has a three-part
    normalized *data_asset_name*, consisting of *datasource/generator/generator_asset*.

    - The datasource actually connects to a source of materialized data and returns Great Expectations DataAssets \
      connected to a compute environment and ready for validation.

    - The Generator knows how to introspect datasources and produce identifying "batch_kwargs" that define \
      particular slices of data.

    - The generator_asset is a specific name -- often a table name or other name familiar to users -- that \
      generators can slice into batches.

    An expectation suite is a collection of expectations ready to be applied to a batch of data. Since
    in many projects it is useful to have different expectations evaluate in different contexts--profiling
    vs. testing; warning vs. error; high vs. low compute; ML model or dashboard--suites provide a namespace
    option for selecting which expectations a DataContext returns.

    In many simple projects, the datasource or generator name may be omitted and the DataContext will infer
    the correct name when there is no ambiguity.

    Similarly, if no expectation suite name is provided, the DataContext will assume the name "default".
    """

    # def __init__(self, config, filepath, data_asset_name_delimiter='/'):
    def __init__(self, context_root_dir=None, data_asset_name_delimiter='/'):

        # Determine the "context root directory" - this is the parent of "great_expectations" dir
        if context_root_dir is None:
            context_root_dir = self.find_context_root_dir()
        context_root_directory = os.path.abspath(context_root_dir)
        self._context_root_directory = context_root_directory

        project_config = self._load_project_config()

        super(DataContext, self).__init__(
            project_config,
            context_root_directory,
            data_asset_name_delimiter,
        )

    # TODO : This should use a Store so that the DataContext doesn't need to be aware of reading and writing to disk.
    def _load_project_config(self):
        """Loads the project configuration file."""
        try:
            with open(os.path.join(self.root_directory, "great_expectations.yml"), "r") as data:
                config = yaml.load(data)

                if config["stores"] == None:
                    config["stores"] = {}

                return DataContextConfig(**config)

        except IOError:
            raise ConfigNotFoundError(self.root_directory)

    # TODO : This should use a Store so that the DataContext doesn't need to be aware of reading and writing to disk.
    def _save_project_config(self):
        """Save the current project to disk."""
        logger.debug("Starting DataContext._save_project_config")

        config_filepath = os.path.join(self.root_directory, "great_expectations.yml")
        with open(config_filepath, "w") as data:
            #Note: I don't know how this method preserves commenting, but it seems to work
            config = dict(self._project_config)
            yaml.dump(config, data)

    def add_store(self, store_name, store_config):
        logger.debug("Starting DataContext.add_store")
        
        new_store = super(DataContext, self).add_store(store_name, store_config)
        self._save_project_config()
        return new_store


    def add_datasource(self, name, type_, **kwargs):
        logger.debug("Starting DataContext.add_datasource")

        new_datasource = super(DataContext, self).add_datasource(name, type_, **kwargs)
        self._save_project_config()

        return new_datasource
      
    def find_context_root_dir(self):
        if os.path.isdir("../notebooks") and os.path.isfile("../great_expectations.yml"):
            return "../"
        elif os.path.isdir("./great_expectations") and \
                os.path.isfile("./great_expectations/great_expectations.yml"):
            return "./great_expectations"
        elif os.path.isdir("./") and os.path.isfile("./great_expectations.yml"):
            return "./"
        else:
            raise DataContextError(
                "Unable to locate context root directory. Please provide a directory name."
            )

class ExplorerDataContext(DataContext):

    def __init__(self, context_root_dir=None, expectation_explorer=True, data_asset_name_delimiter='/'):
        """
            expectation_explorer: If True, load the expectation explorer manager, which will modify GE return objects \
            to include ipython notebook widgets.
        """

        super(ExplorerDataContext, self).__init__(
            context_root_dir,
            data_asset_name_delimiter,
        )

        self._expectation_explorer = expectation_explorer
        if expectation_explorer:
            from great_expectations.jupyter_ux.expectation_explorer import ExpectationExplorer
            self._expectation_explorer_manager = ExpectationExplorer()

    def update_return_obj(self, data_asset, return_obj):
        """Helper called by data_asset.

        Args:
            data_asset: The data_asset whose validation produced the current return object
            return_obj: the return object to update

        Returns:
            return_obj: the return object, potentially changed into a widget by the configured expectation explorer
        """
        if self._expectation_explorer:
            return self._expectation_explorer_manager.create_expectation_widget(data_asset, return_obj)
        else:
            return return_obj<|MERGE_RESOLUTION|>--- conflicted
+++ resolved
@@ -24,7 +24,6 @@
 from great_expectations.exceptions import DataContextError, ConfigNotFoundError, ProfilerError
 
 from great_expectations.render.renderer.site_builder import SiteBuilder
-
 
 try:
     from urllib.parse import urlparse
@@ -844,7 +843,7 @@
                 expectation_suite_name
             )
 
-    # TODO: This method should be changed to use a Store. The DataContext itself shouldn't need to know about writing to disc. 
+    # TODO: This method should be changed to use a Store. The DataContext itself shouldn't need to know about writing to disc.
     def save_expectation_suite(self, expectation_suite, data_asset_name=None, expectation_suite_name=None):
         """Save the provided expectation suite into the DataContext.
 
@@ -919,10 +918,7 @@
 
         expectation_suite_name = validation_results["meta"].get("expectation_suite_name", "default")
 
-<<<<<<< HEAD
         batch_fingerprint = BatchKwargs.build_batch_id(validation_results["meta"]["batch_kwargs"])
-=======
->>>>>>> 1326a477
         # NOTE : Once we have consistent type generation at the source, this repacking logic will be unnecessary.
         key = ValidationResultIdentifier(
             coerce_types=True,
@@ -932,10 +928,7 @@
                     "expectation_suite_name" : expectation_suite_name,
                 },
                 "run_id": run_id,
-<<<<<<< HEAD
                 "batch_fingerprint": batch_fingerprint
-=======
->>>>>>> 1326a477
             })
 
         if "local_validation_result_store" in self.stores:
@@ -1286,7 +1279,7 @@
         selected_store = self.stores[validations_store_name]
 
         if run_id == None:
-            #Get most recent run id 
+            #Get most recent run id
             # NOTE : This method requires a (potentially very inefficient) list_keys call.
             # It should probably move to live in an appropriate Store class,
             # but when we do so, that Store will need to function as more than just a key-value Store.
@@ -1298,7 +1291,6 @@
             coerce_types=True,
             **{
                 "expectation_suite_identifier": {
-<<<<<<< HEAD
                     #NOTE: Eugene 2019-08-30: is it safe to assume that a valid data asset name object is expected here?
                     # "data_asset_name": tuple(self._normalize_data_asset_name(data_asset_name)),
                     "data_asset_name": data_asset_name,
@@ -1306,12 +1298,6 @@
                 },
                 "run_id": run_id,
                 "batch_fingerprint": batch_fingerprint
-=======
-                    "data_asset_name": tuple(self._normalize_data_asset_name(data_asset_name)),
-                    "expectation_suite_name" : expectation_suite_name,
-                },
-                "run_id": run_id,
->>>>>>> 1326a477
             })
         results_dict = selected_store.get(key)
 
