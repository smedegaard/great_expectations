--- conflicted
+++ resolved
@@ -570,11 +570,7 @@
         if len(set(header_names)) == len(header_names):
             success = True
 
-<<<<<<< HEAD
         return {"success": success}
-=======
-        return {"success":success}
->>>>>>> 9f1c0695
 
     @DataAsset.expectation([])
     def expect_file_to_be_valid_json(self, schema=None, result_format=None,
