--- conflicted
+++ resolved
@@ -242,10 +242,7 @@
                 warnings.simplefilter("ignore", category=UserWarning)
                 self._expectations_config = DotDict({
                     "data_asset_name": data_asset_name,
-<<<<<<< HEAD
                     "data_asset_type": self.__class__.__name__,
-=======
->>>>>>> d8e767d7
                     "meta": {
                         "great_expectations.__version__": __version__
                     },
