--- conflicted
+++ resolved
@@ -2,14 +2,7 @@
 
 import jsonschema
 
-<<<<<<< HEAD
-# TODO: <Alex>ALEX</Alex>
 from great_expectations.core.util import convert_to_json_serializable
-
-# TODO: <Alex>ALEX</Alex>
-=======
-from great_expectations.core.util import convert_to_json_serializable
->>>>>>> 91c13f09
 from great_expectations.execution_engine import (
     PandasExecutionEngine,
     SparkDFExecutionEngine,
@@ -19,10 +12,6 @@
     ColumnMapMetricProvider,
     column_condition_partial,
 )
-
-# TODO: <Alex>ALEX</Alex>
-# from great_expectations.util import deep_filter_properties_iterable
-# TODO: <Alex>ALEX</Alex>
 
 
 class ColumnValuesMatchJsonSchema(ColumnMapMetricProvider):
@@ -49,108 +38,27 @@
 
     @column_condition_partial(engine=SparkDFExecutionEngine)
     def _spark(cls, column, json_schema, **kwargs):
-<<<<<<< HEAD
-        # print(f'\n[ALEX_TEST] [ColumnValuesMatchJsonSchema._spark()] COLUMN-0:\n{column} ; TYPE: {str(type(column))}')
-        # print(f'\n[ALEX_TEST] [ColumnValuesMatchJsonSchema._spark()] JSON_SCHEMA-0:\n{json_schema} ; TYPE: {str(type(json_schema))}')
-        # TODO: <Alex>ALEX</Alex>
-        # json_schema_ref: dict = {'properties': {'a': {'type': 'integer'}}, 'required': ['a']}
-        # json_schema_ref: dict = deep_filter_properties_iterable(properties=json_schema)
-        json_schema_ref: dict = convert_to_json_serializable(data=json_schema)
-        a = json_schema == json_schema
-        # TODO: <Alex>ALEX</Alex>
-        # print(f'\n[ALEX_TEST] [ColumnValuesMatchJsonSchema._spark()] JSON_SCHEMA-1-SAME:\n{a} ; TYPE: {str(type(a))}')
-=======
         # This step insures that Spark UDF defined can be pickled; otherwise, pickle serialization exceptions may occur.
         json_schema = convert_to_json_serializable(data=json_schema)
 
->>>>>>> 91c13f09
         def matches_json_schema(val):
-            # print(f'\n[ALEX_TEST] [ColumnValuesMatchJsonSchema._spark().matches_json_schema()] VAL-0:\n{val} ; TYPE: {str(type(val))}')
             if val is None:
-                # print(f'\n[ALEX_TEST] [ColumnValuesMatchJsonSchema._spark().matches_json_schema()] VAL-1:\n{val} ; TYPE: {str(type(val))}')
                 return False
             try:
-                # print(f'\n[ALEX_TEST] [ColumnValuesMatchJsonSchema._spark().matches_json_schema()] VAL-2:\n{val} ; TYPE: {str(type(val))}')
                 val_json = json.loads(val)
-<<<<<<< HEAD
-                # print(f'\n[ALEX_TEST] [ColumnValuesMatchJsonSchema._spark().matches_json_schema()] VAL-2-JSON:\n{val_json} ; TYPE: {str(type(val_json))}')
-                jsonschema.validate(val_json, json_schema)
-                # print(f'\n[ALEX_TEST] [ColumnValuesMatchJsonSchema._spark().matches_json_schema()] VAL-2-JSON-GOOD:\n{val_json} ; TYPE: {str(type(val_json))}')
-=======
                 jsonschema.validate(instance=val_json, schema=json_schema)
->>>>>>> 91c13f09
                 # jsonschema.validate raises an error if validation fails.
                 # So if we make it this far, we know that the validation succeeded.
                 return True
             except jsonschema.ValidationError:
-                # print(f'\n[ALEX_TEST] [ColumnValuesMatchJsonSchema._spark().matches_json_schema()] VAL-3-JSON-BAD!!!')
                 return False
             except jsonschema.SchemaError:
-                # print(f'\n[ALEX_TEST] [ColumnValuesMatchJsonSchema._spark().matches_json_schema()] VAL-4-JSON-BAD!!!')
                 raise
             except:
-                # print(f'\n[ALEX_TEST] [ColumnValuesMatchJsonSchema._spark().matches_json_schema()] VAL-5-JSON-BAD!!!')
                 raise
 
-        # TODO: <Alex>ALEX</Alex>
-        def alex_spark_udf_test(val):
-            # print(f'\n[ALEX_TEST] [ColumnValuesMatchJsonSchema._spark().ALEX_SPARK_UDF_TEST()] VAL-0:\n{val} ; TYPE: {str(type(val))}')
-            if val is None:
-                # print(f'\n[ALEX_TEST] [ColumnValuesMatchJsonSchema._spark().ALEX_SPARK_UDF_TEST()] VAL-1:\n{val} ; TYPE: {str(type(val))}')
-                return False
-            try:
-                # print(f'\n[ALEX_TEST] [ColumnValuesMatchJsonSchema._spark().ALEX_SPARK_UDF_TEST()] VAL-2:\n{val} ; TYPE: {str(type(val))}')
-                val_json = json.loads(val)
-                # print(f'\n[ALEX_TEST] [ColumnValuesMatchJsonSchema._spark().ALEX_SPARK_UDF_TEST()] VAL-2-JSON:\n{val_json} ; TYPE: {str(type(val_json))}')
-                # jsonschema.validate(val_json, json_schema)
-                # TODO: <Alex>ALEX</Alex>
-                jsonschema.validate(instance=val_json, schema=json_schema_ref)
-                # jsonschema.validate(instance=val_json, schema={})
-                # TODO: <Alex>ALEX</Alex>
-                # print(f'\n[ALEX_TEST] [ColumnValuesMatchJsonSchema._spark().ALEX_SPARK_UDF_TEST()] VAL-2-JSON-GOOD:\n{val_json} ; TYPE: {str(type(val_json))}')
-                # jsonschema.validate raises an error if validation fails.
-                # So if we make it this far, we know that the validation succeeded.
-            except jsonschema.ValidationError:
-                # print(f'\n[ALEX_TEST] [ColumnValuesMatchJsonSchema._spark().ALEX_SPARK_UDF_TEST()] VAL-3-JSON-BAD!!!')
-                return False
-            except jsonschema.SchemaError:
-                # print(f'\n[ALEX_TEST] [ColumnValuesMatchJsonSchema._spark().ALEX_SPARK_UDF_TEST()] VAL-4-JSON-BAD!!!')
-                raise
-            except:
-                # print(f'\n[ALEX_TEST] [ColumnValuesMatchJsonSchema._spark().ALEX_SPARK_UDF_TEST()] VAL-5-JSON-BAD!!!')
-                raise
-
-<<<<<<< HEAD
-        # TODO: <Alex>ALEX</Alex>
-        # print(f'\n[ALEX_TEST] [ColumnValuesMatchJsonSchema._spark().ABOUT_TO_MAKE_UDF')
-        # TODO: <Alex>ALEX</Alex>
-        # matches_json_schema_udf = F.udf(matches_json_schema, sparktypes.BooleanType())
-        # TODO: <Alex>ALEX</Alex>
-        # TODO: <Alex>ALEX</Alex>
-        # matches_json_schema_udf = F.udf(lambda val: matches_json_schema(val=val), sparktypes.BooleanType())
-        # matches_json_schema_udf = F.udf(lambda val: str(val) == str(val), sparktypes.BooleanType())
-        matches_json_schema_udf = F.udf(
-            lambda val: alex_spark_udf_test(val=val), sparktypes.BooleanType()
-        )
-        # TODO: <Alex>ALEX</Alex>
-        # print(f'\n[ALEX_TEST] [ColumnValuesMatchJsonSchema._spark().MADE_UDF-FINE')
-        # TODO: <Alex>ALEX</Alex>
-        # print(f'\n[ALEX_TEST] [ColumnValuesMatchJsonSchema._spark()] COLUMN-1:\n{column} ; TYPE: {str(type(column))}')
-        # print(f'\n[ALEX_TEST] [ColumnValuesMatchJsonSchema._spark()] COLUMN-1.NAME:\n{str(column)} ; TYPE: {str(type(str(column)))}')
-        try:
-            a = matches_json_schema_udf(column)
-            # print(f'\n[ALEX_TEST] [ColumnValuesMatchJsonSchema._spark()] COLUMN-1-PROCESSED:\n{a} ; TYPE: {str(type(a))}')
-            return a
-        except Exception as e100:
-            # print(f'\n[ALEX_TEST] [ColumnValuesMatchJsonSchema._spark()] EXCEPTION!!!!-UDF?!?!-WHAT?!:\n{e100} ; TYPE: {str(type(e100))}')
-            raise e100
-        # TODO: <Alex>ALEX</Alex>
-=======
         matches_json_schema_udf = F.udf(
             lambda val: matches_json_schema(val=val), sparktypes.BooleanType()
         )
->>>>>>> 91c13f09
 
-        # TODO: <Alex>ALEX</Alex>
-        # return matches_json_schema_udf(column)
-        # TODO: <Alex>ALEX</Alex>+        return matches_json_schema_udf(column)