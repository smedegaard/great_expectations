--- conflicted
+++ resolved
@@ -228,35 +228,6 @@
          - script: |
              python -c "import great_expectations as gx; print('Successfully imported GX Version:', gx.__version__)"
            displayName: 'Import Great Expectations'
-
-<<<<<<< HEAD
-  - stage: quickstart
-    dependsOn: scope_check
-    pool:
-      vmImage: 'ubuntu-20.04'
-
-    jobs:
-      - job: quickstart
-
-        steps:
-          - task: UsePythonVersion@0
-            inputs:
-              versionSpec: '3.8'
-            displayName: 'Use Python 3.8'
-
-          - script: |
-              pip install --constraint constraints-dev.txt ".[test]"
-              pip uninstall -y sqlalchemy
-            displayName: 'Install GX and required dependencies (i.e. not sqlalchemy)'
-
-          - script: |
-              pytest -v --no-sqlalchemy --docs-tests -m integration -k "test_docs[quickstart]" tests/integration/test_script_runner.py
-            displayName: 'Run Quickstart'
-
-
-
-=======
->>>>>>> 5fe508bb
   - stage: required
     dependsOn: [scope_check, lint, import_ge, custom_checks, unit_tests]
     pool:
