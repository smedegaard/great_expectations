# This file is responsible for configuring the `dev` pipeline (https://dev.azure.com/great-expectations/great_expectations/_build)
#
# The pipeline is run under the following conditions:
#   - On the develop branch whenever a commit is made to an open PR
#
# `dev` runs unit tests for any directories that have sufficient coverage and integration tests for those that don't.
# The pipeline aims to balance both performance and safety to improve the developer experience but is innately less thorough than `great_expectations`.

trigger:
  branches:
    include:
    - pre_pr-* # Can be used to test both `great_expectations` and `dependency_graph` pipelines
    - develop
    exclude:
    - main

resources:
  containers:
  - container: postgres
    image: postgres:11
    ports:
    - 5432:5432
    env:
      POSTGRES_DB: "test_ci"
      POSTGRES_HOST_AUTH_METHOD: "trust"
  - container: mysql
    image: mysql:8.0.20
    ports:
      - 3306:3306
    env:
      MYSQL_ALLOW_EMPTY_PASSWORD: "yes"
      MYSQL_DATABASE: test_ci
  - container: mssql
    image: mcr.microsoft.com/mssql/server:2019-latest
    env:
      ACCEPT_EULA: Y
      MSSQL_SA_PASSWORD: ReallyStrongPwd1234%^&*
      MSSQL_DB: test_ci
      MSSQL_PID: Developer
    ports:
      - 1433:1433
  - container: trino
    image: trinodb/trino:400
    ports:
      - 8088:8080

variables:
  GE_USAGE_STATISTICS_URL: "https://qa.stats.greatexpectations.io/great_expectations/v1/usage_statistics"


stages:
  - stage: scope_check
    pool:
      vmImage: 'ubuntu-latest'
    jobs:
      - job: changes
        steps:
          - task: ChangedFiles@1
            name: CheckChanges
            inputs:
              verbose: true
              rules: |
                [DocsChanged]
                docs/**
                tests/integration/docusaurus/**
                tests/integration/fixtures/**
                tests/test_sets/**
                examples/expectations/*.py
                static/_redirects
                static/index.html
                /*.js
                /*.json
                yarn.lock

                [GXChanged]
                great_expectations/**/*.py
                pyproject.toml
                setup.cfg
                setup.py
                MANIFEST.in
                tests/**
                /*.txt
                /*.yml
                requirements*
                reqs/*.txt
                ci/**/*.yml
                assets/scripts/**
                scripts/*.py
                scripts/*.sh

  - stage: lint
    dependsOn: scope_check
    pool:
      vmImage: 'ubuntu-latest'

    jobs:
      - job: lint
        condition: eq(stageDependencies.scope_check.changes.outputs['CheckChanges.GXChanged'], true)
        steps:
          - task: UsePythonVersion@0
            inputs:
              versionSpec: 3.8
            displayName: 'Use Python 3.8'

          - script: |
              pip install $(grep -E '^(black|invoke|ruff)' reqs/requirements-dev-contrib.txt)
              EXIT_STATUS=0
              invoke fmt --check || EXIT_STATUS=$?
              invoke lint || EXIT_STATUS=$?
              exit $EXIT_STATUS

  - stage: unit_tests
    dependsOn: scope_check
    pool:
      vmImage: 'ubuntu-latest'

    jobs:
      - job: run_unit_tests
        condition: eq(stageDependencies.scope_check.changes.outputs['CheckChanges.GXChanged'], true)
        steps:
          - task: UsePythonVersion@0
            inputs:
              versionSpec: '3.8'
            displayName: 'Use Python 3.8'

          - bash: python -m pip install --upgrade pip
            displayName: 'Update pip'

          - script: |
              pip install --constraint constraints-dev.txt ".[test]" pytest-azurepipelines
            displayName: 'Install dependencies'

          - script: |
              invoke tests --cloud --unit --timeout=3.0
            displayName: 'Unit Tests'
            env:
              GE_USAGE_STATISTICS_URL: ${{ variables.GE_USAGE_STATISTICS_URL }}
              SQLALCHEMY_WARN_20: true

  - stage: custom_checks
    dependsOn: scope_check
    pool:
      vmImage: 'ubuntu-latest'

    jobs:
    - job: static_type_check
      variables:
        python.version: '3.8'
      steps:
      - task: UsePythonVersion@0
        inputs:
<<<<<<< HEAD
          versionSpec: 3.8
        displayName: 'Use Python 3.8'
=======
          versionSpec: $(python.version)
        displayName: 'Use Python $(python.version)'
>>>>>>> f7aba7cf
      - script: |
          python -m pip install --upgrade pip
          pip install --requirement requirements-types.txt
<<<<<<< HEAD
          #invoke type-check --ci --pretty
=======
          invoke type-check --ci --pretty --python-version $(python.version)
>>>>>>> f7aba7cf
        name: StaticTypeCheck
          #- script: |
          # initial run doesn't check `.pyi` source files
<<<<<<< HEAD
          #invoke type-check --ci --pretty --check-stub-sources
          #name: TypeCheckStubSourceFiles
=======
          invoke type-check --ci --pretty --check-stub-sources --python-version $(python.version)
        name: TypeCheckStubSourceFiles
>>>>>>> f7aba7cf

    - job: docstring_linter
      steps:
      - script: |
          pip install --requirement reqs/requirements-dev-test.txt
          invoke docstrings
        name: DocstringLinter

    - job: unused_import_checker
      steps:
      - script: |
          pip install $(grep -E '^(ruff)' reqs/requirements-dev-contrib.txt)
          # https://www.flake8rules.com/rules/F401.html
          ruff --select F401 great_expectations tests
        name: UnusedImportChecker

    - job: check_repo_root_size
      steps:
        - script: ./ci/checks/check_repo_root_size.sh
          name: CheckRepoRootSize

    - job: docs_snippet_checker
      condition: eq(stageDependencies.scope_check.changes.outputs['CheckChanges.DocsChanged'], true)
      steps:
      - script: |
          yarn install
          python ci/checks/validate_docs_snippets.py
        name: DocsSnippetChecker

    - job: line_number_snippet_checker
      condition: eq(stageDependencies.scope_check.changes.outputs['CheckChanges.DocsChanged'], true)
      steps:
        - script: |
            python ci/checks/check_no_line_number_snippets.py
          name: LineNumberSnippetChecker

    - job: public_api_report
      steps:
        - script: |
            pip install --requirement reqs/requirements-dev-test.txt
            invoke public-api
          name: PublicAPIReport

  - stage: import_ge
    dependsOn: scope_check
    pool:
      vmImage: 'ubuntu-20.04'

    jobs:
      - job: import_ge

        steps:
         - task: UsePythonVersion@0
           inputs:
             versionSpec: '3.8'
           displayName: 'Use Python 3.8'

         - bash: python -m pip install --upgrade pip
           displayName: 'Update pip'

         - script: |
             pip install  .
           displayName: 'Install GX and required dependencies (i.e. not sqlalchemy)'

         - script: |
             python -c "import great_expectations as gx; print('Successfully imported GX Version:', gx.__version__)"
           displayName: 'Import Great Expectations'

  - stage: runme_script_runner_tests
    dependsOn: scope_check
    pool:
      vmImage: 'ubuntu-20.04'

    jobs:
      - job: runme_script_runner_tests

        steps:
          - task: UsePythonVersion@0
            inputs:
              versionSpec: '3.8'
            displayName: 'Use Python 3.8'

          - script: |
              pip install --constraint constraints-dev.txt ".[test]"
              pip uninstall -y sqlalchemy
            displayName: 'Install GX and required dependencies (i.e. not sqlalchemy)'

          # tests containing the name "RUNME" are run
          - script: |
              pytest -v --no-sqlalchemy --docs-tests -m integration -k "RUNME" tests/integration/test_script_runner.py
            displayName: 'Run Flagged Tests'

      - job: runme_script_runner_tests_postgres

        services:
          postgres: postgres

        steps:
          - task: UsePythonVersion@0
            inputs:
              versionSpec: '3.7'
            displayName: 'Use Python 3.7'

          - script: |
              pip install --constraint constraints-dev.txt ".[test, postgresql]"
            displayName: 'Install GX and required dependencies'

          # tests containing the name "RUNME_POSTGRES" are run
          - script: |
              pytest -v --postgresql --docs-tests -m integration -k "RUNME_POSTGRES" tests/integration/test_script_runner.py
            displayName: 'Run Flagged Tests'

      - job: runme_script_runner_tests_aws
        steps:
          - task: UsePythonVersion@0
            inputs:
              versionSpec: '3.7'
            displayName: 'Use Python 3.7'

          - script: |
              pip install --constraint constraints-dev.txt ".[dev]" pytest-azurepipelines
            displayName: 'Install GX and required dependencies'

          # tests containing the name "RUNME_AWS" are run
          - script: |
              pytest -v --docs-tests -m integration --aws -k "RUNME_AWS" tests/integration/test_script_runner.py
            displayName: 'Run Flagged Tests'
            env:
              AWS_ACCESS_KEY_ID: $(AWS_ACCESS_KEY_ID)
              AWS_SECRET_ACCESS_KEY: $(AWS_SECRET_ACCESS_KEY)
              AWS_DEFAULT_REGION: $(AWS_DEFAULT_REGION)
      - job: runme_script_runner_tests_postgres_msysql

        services:
          postgres: postgres
          mysql: mysql

        steps:
          - task: UsePythonVersion@0
            inputs:
              versionSpec: '3.7'
            displayName: 'Use Python 3.7'

          - script: |
              pip install --constraint constraints-dev.txt ".[test, postgresql, mysql]"
            displayName: 'Install GX and required dependencies'

          - script: |
              printf 'Waiting for MySQL database to accept connections'
              until mysql --host=localhost --protocol=TCP --port=3306 --user=root --password='' --execute "SHOW DATABASES"; do
                printf '.'
                sleep 1;
              done;
            displayName: Wait for database to initialise
          - script: |
              echo "SET GLOBAL sql_mode=(SELECT REPLACE(@@sql_mode,'ONLY_FULL_GROUP_BY',''));" > mysql_setup_script.sql
              mysql --host=localhost --protocol=TCP --port=3306 --user=root --password='' --reconnect < mysql_setup_script.sql
            displayName: 'Configure mysql'

          # tests containing the name "RUNME_POSTGRES_MYSQL" are run
          - script: |
              pytest -v --postgresql --mysql --docs-tests -m integration -k "RUNME_POSTGRES_MYSQL" tests/integration/test_script_runner.py
            displayName: 'Run Flagged Tests'

  - stage: required
    dependsOn: [scope_check, lint, import_ge, custom_checks, unit_tests, runme_script_runner_tests]
    pool:
      vmImage: 'ubuntu-20.04'

    jobs:
      # Runs pytest without any additional flags
      - job: minimal
        condition: eq(stageDependencies.scope_check.changes.outputs['CheckChanges.GXChanged'], true)
        strategy:
          # This matrix is intended to split up our sizeable test suite into two distinct components.
          # By splitting up slow tests from the remainder of the suite, we can parallelize test runs
          # at the cost of an additional Azure worker.
          #
          # To work as intended, "standard" and "slow" should be equally performant.
          matrix:
            standard:
              pytest_args: 'tests --ignore "tests/rule_based_profiler" --ignore "tests/integration"'
            slow:
              pytest_args: 'tests/rule_based_profiler tests/integration'

        steps:
          - task: UsePythonVersion@0
            inputs:
              versionSpec: '3.8'
            displayName: 'Use Python 3.8'

          - bash: python -m pip install --upgrade pip
            displayName: 'Update pip'

          - script: |
              pip install --constraint constraints-dev.txt ".[test]" pytest-azurepipelines
            displayName: 'Install dependencies'

          - script: |
              # Run pytest
              pytest $(pytest_args) \
                --no-sqlalchemy \
                --ignore 'tests/cli' \
                --ignore 'tests/integration/usage_statistics' \
                --napoleon-docstrings \
                --junitxml=junit/test-results.xml \
                --cov=. \
                --cov-report=xml \
                --cov-report=html \
                -m 'not unit and not e2e' \
                --durations=10

            displayName: 'pytest'
            env:
              GE_USAGE_STATISTICS_URL: ${{ variables.GE_USAGE_STATISTICS_URL }}
              SQLALCHEMY_WARN_20: true

          - task: PublishTestResults@2
            condition: succeededOrFailed()
            inputs:
              testResultsFiles: '**/test-*.xml'
              testRunTitle: 'Publish test results for Python $(python.version)'

          - task: PublishCodeCoverageResults@1
            inputs:
              codeCoverageTool: Cobertura
              summaryFileLocation: '$(System.DefaultWorkingDirectory)/**/coverage.xml'
              reportDirectory: '$(System.DefaultWorkingDirectory)/**/htmlcov'

      # Runs pytest with Spark and Postgres enabled
      - job: comprehensive
        timeoutInMinutes: 90
        condition: eq(stageDependencies.scope_check.changes.outputs['CheckChanges.GXChanged'], true)
        strategy:
          # This matrix is intended to split up our sizeable test suite into two distinct components.
          # By splitting up slow tests from the remainder of the suite, we can parallelize test runs
          # at the cost of an additional Azure worker.
          #
          # To work as intended, "standard" and "slow" should be equally performant.
          matrix:
            standard:
              pytest_args: 'tests --ignore "tests/rule_based_profiler" --ignore "tests/integration"'
            slow:
              pytest_args: 'tests/rule_based_profiler tests/integration'

        services:
          postgres: postgres

        steps:
          - task: UsePythonVersion@0
            inputs:
              versionSpec: '3.8'
            displayName: 'Use Python 3.8'

          - bash: python -m pip install --upgrade pip
            displayName: 'Update pip'

          - script: |
              pip install --constraint constraints-dev.txt ".[dev]" pytest-azurepipelines
            displayName: 'Install dependencies'

          - script: |
              # Run pytest
              pytest $(pytest_args) \
                --postgresql \
                --spark \
                --ignore 'tests/cli' \
                --ignore 'tests/integration/usage_statistics' \
                --napoleon-docstrings \
                --junitxml=junit/test-results.xml \
                --cov=. \
                --cov-report=xml \
                --cov-report=html \
                -m 'not unit and not e2e'

            displayName: 'pytest'
            env:
              GE_USAGE_STATISTICS_URL: ${{ variables.GE_USAGE_STATISTICS_URL }}
              SQLALCHEMY_WARN_20: true

          - task: PublishTestResults@2
            condition: succeededOrFailed()
            inputs:
              testResultsFiles: '**/test-*.xml'
              testRunTitle: 'Publish test results for Python $(python.version)'

          - task: PublishCodeCoverageResults@1
            inputs:
              codeCoverageTool: Cobertura
              summaryFileLocation: '$(System.DefaultWorkingDirectory)/**/coverage.xml'
              reportDirectory: '$(System.DefaultWorkingDirectory)/**/htmlcov'

  - stage: usage_stats_integration
    dependsOn: [scope_check, lint, import_ge, custom_checks, unit_tests]
    pool:
      vmImage: 'ubuntu-latest'

    jobs:
      - job: test_usage_stats_messages
        condition: eq(stageDependencies.scope_check.changes.outputs['CheckChanges.GXChanged'], true)
        variables:
          python.version: '3.8'

        steps:
          - task: UsePythonVersion@0
            inputs:
              versionSpec: '$(python.version)'
            displayName: 'Use Python $(python.version)'

          - bash: python -m pip install --upgrade pip
            displayName: 'Update pip'

          - script: |
              pip install --constraint constraints-dev.txt ".[test]" pytest-azurepipelines
            displayName: 'Install dependencies'

          # Due to the relatively small number of usage_stats tests, we deem it appropriate to test them in their entirely through pytest
          - script: |
              pytest --no-sqlalchemy --aws-integration -v tests/integration/usage_statistics

            displayName: 'pytest'
            env:
              GE_USAGE_STATISTICS_URL: ${{ variables.GE_USAGE_STATISTICS_URL }}

  - stage: db_integration
    pool:
      vmImage: 'ubuntu-latest'

    dependsOn: [scope_check, lint, import_ge, custom_checks, unit_tests]

    jobs:
      - job: mysql
        condition: eq(stageDependencies.scope_check.changes.outputs['CheckChanges.GXChanged'], true)

        services:
          mysql: mysql

        variables:
          python.version: '3.8'

        steps:
          - task: UsePythonVersion@0
            inputs:
              versionSpec: '$(python.version)'
            displayName: 'Use Python $(python.version)'

          - bash: python -m pip install --upgrade pip
            displayName: 'Update pip'

          - script: |
              printf 'Waiting for MySQL database to accept connections'
              until mysql --host=localhost --protocol=TCP --port=3306 --user=root --password='' --execute "SHOW DATABASES"; do
                printf '.'
                sleep 1;
              done;
            displayName: Wait for database to initialise

          - script: |
              echo "SET GLOBAL sql_mode=(SELECT REPLACE(@@sql_mode,'ONLY_FULL_GROUP_BY',''));" > mysql_setup_script.sql
              mysql --host=localhost --protocol=TCP --port=3306 --user=root --password='' --reconnect < mysql_setup_script.sql
            displayName: 'Configure mysql'

          - script: |
              pip install --constraint constraints-dev.txt ".[test, mysql]" pytest-azurepipelines
            displayName: 'Install dependencies'

          - script: |
              # Run pytest
              pytest tests/test_definitions tests/expectations \
                --mysql \
                --napoleon-docstrings \
                --junitxml=junit/test-results.xml \
                --cov=. \
                --cov-report=xml \
                --cov-report=html

            displayName: 'pytest'
            env:
              GE_USAGE_STATISTICS_URL: ${{ variables.GE_USAGE_STATISTICS_URL }}
              SQLALCHEMY_WARN_20: true

      - job: mssql
        condition: eq(stageDependencies.scope_check.changes.outputs['CheckChanges.GXChanged'], true)

        services:
          mssql: mssql

        variables:
          python.version: '3.8'

        steps:
          - task: UsePythonVersion@0
            inputs:
              versionSpec: '$(python.version)'
            displayName: 'Use Python $(python.version)'

          - bash: python -m pip install --upgrade pip
            displayName: 'Update pip'

          - script: |
              sqlcmd -U sa -P "ReallyStrongPwd1234%^&*" -Q "CREATE DATABASE test_ci;" -o create_db_output.txt

          - script: |
              pip install --constraint constraints-dev.txt ".[test, mssql]" pytest-azurepipelines
            displayName: 'Install dependencies'

          - script: |
              # Run pytest
              pytest tests/test_definitions tests/expectations \
                --mssql \
                --napoleon-docstrings \
                --junitxml=junit/test-results.xml \
                --cov=. \
                --cov-report=xml \
                --cov-report=html

            displayName: 'pytest'
            env:
              GE_USAGE_STATISTICS_URL: ${{ variables.GE_USAGE_STATISTICS_URL }}
              SQLALCHEMY_WARN_20: true

      - job: trino
        condition: eq(stageDependencies.scope_check.changes.outputs['CheckChanges.GXChanged'], true)

        services:
          trino: trino

        variables:
          python.version: '3.8'

        steps:
          - task: UsePythonVersion@0
            inputs:
              versionSpec: '$(python.version)'
            displayName: 'Use Python $(python.version)'

          - bash: python -m pip install --upgrade pip
            displayName: 'Update pip'

          - script: |
              printf 'Waiting for Trino database to accept connections'
              sleep 30
#             until trino --execute "SHOW CATALOGS"; do
#               printf '.'
#               sleep 1;
#             done;
            displayName: Wait for database to initialise

          - script: |
              pip install --constraint constraints-dev.txt ".[test, trino]" pytest-azurepipelines
            displayName: 'Install dependencies'

          - script: |
              # Run pytest
              pytest tests/test_definitions tests/expectations \
                --trino \
                --napoleon-docstrings \
                --junitxml=junit/test-results.xml \
                --cov=. \
                --cov-report=xml \
                --cov-report=html

            displayName: 'pytest'
            env:
              GE_USAGE_STATISTICS_URL: ${{ variables.GE_USAGE_STATISTICS_URL }}
              SQLALCHEMY_WARN_20: true

  - stage: cli_integration
    dependsOn: [scope_check, lint, import_ge, custom_checks, unit_tests]
    pool:
      vmImage: 'ubuntu-latest'

    jobs:
      - job: test_cli
        condition: eq(stageDependencies.scope_check.changes.outputs['CheckChanges.GXChanged'], true)

        services:
          postgres: postgres

        variables:
          python.version: '3.8'

        steps:
          - task: UsePythonVersion@0
            inputs:
              versionSpec: '$(python.version)'
            displayName: 'Use Python $(python.version)'

          - bash: python -m pip install --upgrade pip
            displayName: 'Update pip'

          - script: |
              pip install --constraint constraints-dev.txt ".[test, postgresql, spark, athena]" pytest-azurepipelines
            displayName: 'Install dependencies'

          - script: |
              # Run pytest
              pytest --postgresql --spark --aws-integration tests/cli

            displayName: 'pytest'
            env:
              GE_USAGE_STATISTICS_URL: ${{ variables.GE_USAGE_STATISTICS_URL }}
              SQLALCHEMY_WARN_20: true

  - stage: airflow_provider
    dependsOn: [scope_check, lint, import_ge, custom_checks, unit_tests]
    pool:
      vmImage: 'ubuntu-latest'

    jobs:
      - job: run_airflow_provider_tests
        steps:
          - task: UsePythonVersion@0
            inputs:
              versionSpec: '3.8'
            displayName: 'Use Python 3.8'

          - script: ./ci/checks/check_min_airflow_dependency_compatibility.sh
            name: CheckMinAirflowDependencyCompatibility

          - script: ./ci/checks/run_gx_airflow_operator_tests.sh
            name: RunAirflowProviderTests<|MERGE_RESOLUTION|>--- conflicted
+++ resolved
@@ -149,31 +149,21 @@
       steps:
       - task: UsePythonVersion@0
         inputs:
-<<<<<<< HEAD
           versionSpec: 3.8
         displayName: 'Use Python 3.8'
-=======
           versionSpec: $(python.version)
         displayName: 'Use Python $(python.version)'
->>>>>>> f7aba7cf
       - script: |
           python -m pip install --upgrade pip
           pip install --requirement requirements-types.txt
-<<<<<<< HEAD
-          #invoke type-check --ci --pretty
-=======
           invoke type-check --ci --pretty --python-version $(python.version)
->>>>>>> f7aba7cf
         name: StaticTypeCheck
           #- script: |
           # initial run doesn't check `.pyi` source files
-<<<<<<< HEAD
           #invoke type-check --ci --pretty --check-stub-sources
           #name: TypeCheckStubSourceFiles
-=======
           invoke type-check --ci --pretty --check-stub-sources --python-version $(python.version)
         name: TypeCheckStubSourceFiles
->>>>>>> f7aba7cf
 
     - job: docstring_linter
       steps:
