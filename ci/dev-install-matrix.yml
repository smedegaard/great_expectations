--- conflicted
+++ resolved
@@ -1,9 +1,5 @@
 parameters:
   vmImage: '' # Must be specified in primary YAML
-<<<<<<< HEAD
-  #pythonVersion: ["3.7", "3.8", "3.9", "3.10"]
-=======
->>>>>>> 5556f47c
   pythonVersion: ["3.8", "3.9", "3.10"]
 
 jobs:
